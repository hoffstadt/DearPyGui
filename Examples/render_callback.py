--- conflicted
+++ resolved
@@ -1,44 +1,6 @@
 from dearpygui.dearpygui import *
 
-<<<<<<< HEAD
-set_main_window_size(800, 800)
-add_data("center", [25, 25])
-add_data("horizontal direction", "right")
-add_data("vertical direction", "up")
-
-add_text("Tips")
-add_text("The render callback is ran every frame.", bullet=True)
-add_text("The handler keyword is to tell the render callback which frame needs to be active to run.", bullet=True)
-add_text("Delta time is the time between frames.", bullet=True)
-add_text("If delta time is checked, the position calculation uses real time (speed in pixel per second)", bullet=True)
-add_text("If delta time is not checked, the position calculation is frame rate based(speed in pixel per frame)", bullet=True)
-add_text("The threshold in the mouse drag callback is the distance a drag needs to be (in pixels) to register.", bullet=True)
-
-add_spacing()
-add_seperator()
-add_spacing()
-
-add_slider_int("Horizontal Speed", default_value=1)
-add_slider_int("Vertical Speed", default_value=1)
-add_checkbox("Use Delta Time")
-add_checkbox("Use Vsync", default_value=1)
-add_progress_bar("Center X", 0, overlay="x position")
-add_progress_bar("Center Y", 0, overlay="y position")
-
-add_window("Canvas Window", width=320, height=340)
-add_drawing("Canvas", width=301, height=301)
-draw_circle("Canvas", [25, 25], 25, [255, 100, 0], fill=[255, 100, 0], segments=20, tag="ball")
-draw_rectangle("Canvas", [0, 1], [300, 300], color=[0, 0, 255], fill=[0, 0, 255, 50], tag="background")
-end()
-
-set_render_callback("render")
-set_render_callback("render", handler="Canvas Window")
-set_mouse_drag_callback("drag_callback", 10, handler="Canvas Window")
-
-
-=======
 # callbacks
->>>>>>> 2a4ef0a3
 def drag_callback(sender, data):
 
     pos = get_mouse_pos(local=True)
@@ -47,7 +9,7 @@
 
 
 def render(sender, data):
-
+    
     set_vsync(get_value("Use Vsync"))
     center = get_data("center")
     horizontal_direction = get_data("horizontal direction")
