from dearpygui.dearpygui import *
from math import sin, cos, tan, factorial, exp, log, sqrt, log1p, log2, log10, acos, asin, atan, atan2, acosh, asinh
from math import atanh, e, pi, fmod, expm1, pow, hypot, degrees, radians,erf, erfc, gamma, lgamma, fabs

<<<<<<< HEAD

add_group("Left Panel", width=200)
add_button("Plot data", callback="plot_callback")
add_input_text("Y1", default_value="40*sin(x)")
add_input_int("Points", default_value=300, callback="plot_callback")
add_input_float2("Range", default_value=[-10, 10], callback="plot_callback")
add_spacing(count=5)
add_color_picker4("Color", default_value=[255, 0, 0, 255], callback="plot_callback")
add_color_picker4("Fill", default_value=[255, 0, 0, 100], callback="plot_callback")
end()
add_same_line()
add_plot("Plot1", "x-axis", "y-axis", height=-1, query_callback="query")

add_window("Plot Window", width=500, height=500, hide=True)
add_plot("Plot2", "x-axis", "y-axis", height=-1)
end()


=======
# callbacks
>>>>>>> 2a4ef0a3
def query(sender, data):
    show_item("Plot Window")
    set_plot_xlimits("Plot2", data[0], data[1])
    set_plot_ylimits("Plot2", data[2], data[3])


def run_code(Y, xmin, xmax, inc=100):
    Y = str(Y)
    code0 = "def tempfunc():\n"
    code8 = "    xmin =" + str(xmin) + "\n"
    code9 = "    xmax =" + str(xmax) + "\n"
    code1 = "    data = []\n"
    code2 = "    x = xmin\n"
    code3 = "    for i in range(0," + str(inc) + "+1):\n"
    code4 = "        y=" + Y + "\n"
    code5 = "        data.append([x,y])\n"
    code6 = "        x = xmin + (1+i)*(xmax-xmin)/float(" + str(inc) + ")\n"
    code7 = "    return data"

    finalcode = code0 + code8 + code9 + code1 + code2 + code3 + code4 + code5 + code6 + code7

    try:
        exec(finalcode)
        data = eval("tempfunc()")
        return data
    except Exception as ex:
        return ex


def plot_callback(sender, data):
    clear_plot("Plot1")
    clear_plot("Plot2")

    ranges = get_value("Range")
    data1 = data = run_code(get_value("Y1"), ranges[0], ranges[1], get_value("Points"))

    add_line_series("Plot1", "Y1", data1, weight=2, color=get_value("Color"), fill=get_value("Fill"))
    add_scatter_series("Plot1", "Y1 Scatter", data1, weight=2, outline=get_value("Color"), fill=get_value("Fill"))
    add_line_series("Plot2", "Y1", data1, weight=2, color=get_value("Color"), fill=get_value("Fill"))
    add_scatter_series("Plot2", "Y1 Scatter", data1, weight=2, outline=get_value("Color"), fill=get_value("Fill"))

add_group("Left Panel", width=200)
add_button("Plot data", callback=plot_callback)
add_input_text("Y1", default_value="40*sin(x)")
add_input_int("Points", default_value=300, callback=plot_callback)
add_input_float2("Range", default_value=[-10, 10], callback=plot_callback)
add_spacing(count=5)
add_color_picker4("Color", default_value=[255, 0, 0, 255], callback=plot_callback)
add_color_picker4("Fill", default_value=[255, 0, 0, 100], callback=plot_callback)
end_group()
add_same_line()
add_plot("Plot1", "x-axis", "y-axis", height=-1, query_callback=query)

add_window("Plot Window", width=500, height=500, hide=True)
add_plot("Plot2", "x-axis", "y-axis", height=-1)
end_window()




start_dearpygui()<|MERGE_RESOLUTION|>--- conflicted
+++ resolved
@@ -2,28 +2,7 @@
 from math import sin, cos, tan, factorial, exp, log, sqrt, log1p, log2, log10, acos, asin, atan, atan2, acosh, asinh
 from math import atanh, e, pi, fmod, expm1, pow, hypot, degrees, radians,erf, erfc, gamma, lgamma, fabs
 
-<<<<<<< HEAD
-
-add_group("Left Panel", width=200)
-add_button("Plot data", callback="plot_callback")
-add_input_text("Y1", default_value="40*sin(x)")
-add_input_int("Points", default_value=300, callback="plot_callback")
-add_input_float2("Range", default_value=[-10, 10], callback="plot_callback")
-add_spacing(count=5)
-add_color_picker4("Color", default_value=[255, 0, 0, 255], callback="plot_callback")
-add_color_picker4("Fill", default_value=[255, 0, 0, 100], callback="plot_callback")
-end()
-add_same_line()
-add_plot("Plot1", "x-axis", "y-axis", height=-1, query_callback="query")
-
-add_window("Plot Window", width=500, height=500, hide=True)
-add_plot("Plot2", "x-axis", "y-axis", height=-1)
-end()
-
-
-=======
 # callbacks
->>>>>>> 2a4ef0a3
 def query(sender, data):
     show_item("Plot Window")
     set_plot_xlimits("Plot2", data[0], data[1])
