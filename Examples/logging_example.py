--- conflicted
+++ resolved
@@ -1,16 +1,5 @@
 from dearpygui.dearpygui import *
 
-<<<<<<< HEAD
-add_button("Test Logger", callback="log_callback")
-add_same_line(spacing=10)
-add_group("LoggingGroup")
-add_text("Log Level")
-add_radio_button("Log Level##logging", ["Trace", "Debug", "Info", "Warning", "Error", "Off"])
-end()
-
-
-=======
->>>>>>> 2a4ef0a3
 def log_callback(sender, data):
     show_logger()
     clear_log()
