--- conflicted
+++ resolved
@@ -143,132 +143,6 @@
                 add_text("Pink", color=[255, 0, 255])
                 add_text("Yellow", color=[255, 255, 0])
     
-<<<<<<< HEAD
-    add_button("Modal Window")
-    with popup("Modal Window", "ModalPopup", modal=True):
-        add_simple_plot("Simpleplot##modal", (0.3, 0.9, 2.5, 8.9), height = 80)
-        add_button("Close Window##modal", callback=close_popup)
-    
-    with popup("Right Click Me now", "Popup window"):
-        add_simple_plot("Simpleplot##notmodal", (0.3, 0.9, 2.5, 8.9), height = 80)
-        add_button("Close Window##notmodal", callback=close_popup)
-    add_text("Right Click Me now", popup="Popup window")
-
-########################################################################################################################
-# Text
-########################################################################################################################
-with window("Text Widget##dialog", 200, 200, x_pos=0, y_pos=0, show=False, no_resize=True, no_title_bar=True, no_move=False):
-    add_text("Regular")
-    add_text("Wrapped at 100 pixels", wrap=100)
-    add_text("Color", color=(0, 200, 255))
-    add_text("Bullet", bullet=True)
-
-########################################################################################################################
-# Input Text
-########################################################################################################################
-with window("Input Text##dialog", 500, 500, autosize=True, show=False):
-    add_input_text("Regular##inputtext", source="string")
-    add_input_text("With hint##inputtext", hint="A hint")
-    add_input_text("No spaces##inputtext", no_spaces=True)
-    add_input_text("Uppercase##inputtext", uppercase=True)
-    add_input_text("Decimal##inputtext", decimal=True)
-    add_input_text("Hexdecimal##inputtext", hexadecimal=True)
-    add_input_text("Read Only##inputtext", readonly=True, default_value="read only")
-    add_input_text("Password##inputtext", password=True)
-    add_input_text("Multiline##inputtext", multiline=True)
-
-########################################################################################################################
-# Widgets
-########################################################################################################################
-with window("Widgets##dialog", 500, 500, show=False):
-
-    def RetrieveValues(sender, data):
-
-        # update checklist
-        delete_item("Widgets##checklist")
-        add_label_text("Widgets##checklist", value="Checked", color=[0, 255, 0], parent="ChecklistGroup")
-
-        show_logger()
-
-        items = get_item_children("Basic Widgets##widget")
-        for item in items:
-            log_info(item + ":\t" + str(get_value(item)))
-
-        items = get_item_children("Time/Date Widgets##widget")
-        for item in items:
-            log_info(item + ":\t" + str(get_value(item)))
-
-    add_button("Get Widget Values", callback=RetrieveValues)
-
-    with tab_bar("Tab Bar##widget"):
-
-        with tab("Basic Widgets##widget"):
-            add_value("float", [0.3, 45, 33, 44])
-            add_button("Button##widget")
-
-            with group("Color Buttons", horizontal=True):
-                add_color_button("ColorButton1", [255, 0, 0, 150])
-                add_color_button("ColorButton2", [0, 255, 0, 150])
-                add_color_button("ColorButton3", [0, 0, 255, 150])
-
-            add_checkbox("Checkbox##widget", source="bool")
-            add_combo("Combo##widget", items=("Item 1", "Item 2", "item 3"), source="string")
-            add_radio_button("Radio Button##widget", items=("Item 1", "Item 2", "item 3"), horizontal=True, source="int")
-            add_listbox("Listbox##widget", items=("Item 1", "Item 2", "item 3"), source="int")
-            add_progress_bar("Progress Bar##widget", 0.45, overlay="Progress Bar", height = 100, source="float")
-            add_text("Text")
-            add_selectable("Selectable##widget", source="bool")
-            add_input_text("Input Text##widget", source="string")
-            add_label_text("Label Text##123", "value", source="string")
-            add_color_edit3("Color Edit3##widget", source = "float3")
-            add_color_edit4("Color Edit4##widget", source = "float4")
-            add_color_picker3("Color Picker3##widget", width=300, source = "float3")
-            add_color_picker4("Color Picker4##widget", width=300, source = "float4", picker_hue_wheel=True)
-            add_input_float("Input Float##widget", source="float")
-            add_input_float2("Input Float2##widget", source="float2")
-            add_input_float3("Input Float3##widget", source="float3")
-            add_input_float4("Input Float4##widget", source="float4")
-            add_input_int("Input Int##widget", source="int")
-            add_input_int2("Input Int2##widget", source="int2")
-            add_input_int3("Input Int3##widget", source = "int3")
-            add_input_int4("Input Int4##widget", source = "int4")
-            add_drag_float("Drag Float##widget", source="float")
-            add_drag_float2("Drag Float2##widget", source="float2")
-            add_drag_float3("Drag Float3##widget", source="float3")
-            add_drag_float4("Drag Float4##widget", source="float4")
-            add_drag_int("Drag Int##widget", source = "int")
-            add_drag_int2("Drag Int2##widget", source = "int2")
-            add_drag_int3("Drag Int3##widget", source = "int3")
-            add_drag_int4("Drag Int4##widget", source = "int4")
-            add_slider_float("Slider Float##widget", source="float")
-            add_slider_float2("Slider Float2##widget", source="float2")
-            add_slider_float3("Slider Float3##widget", source="float3")
-            add_slider_float4("Slider Float4##widget", source="float4")
-            add_slider_int("Slider Int##widget", source="int")
-            add_slider_int2("Slider Int2##widget", source="int2")
-            add_slider_int3("Slider Int3##widget", source = "int3")
-            add_slider_int4("Slider Int4##widget", source = "int4")
-
-        with tab("Container Widgets"):
-
-            with tree_node("Tree Node1##widget"):
-                for i in range(0, 3):
-                    add_text("Item" + str(i))
-
-            with tree_node("Tree Node2##widget"):
-                for i in range(0, 3):
-                    add_text("Item" + str(i))
-
-            with collapsing_header("Collapsing Header##widget"):
-                for i in range(0, 10):
-                    add_text("Item " + str(i) + " belonging to a collapsing header")
-
-            with child("Child##widget", width=220, height=100):
-                for i in range(0, 10):
-                    add_text("Item " + str(i) + " belonging to a child")
-
-            add_same_line(spacing=50)
-=======
         with tree_node("Text Input"):
         
             with tree_node("Multi-line Text Input"):
@@ -350,7 +224,6 @@
                     set_item_color(f"##v{i}", mvGuiCol_FrameBgHovered, hsv_to_rgb(i/7.0, 0.6, 0.5))
                     set_item_color(f"##v{i}", mvGuiCol_FrameBgActive, hsv_to_rgb(i/7.0, 0.7, 0.5))
                     set_item_color(f"##v{i}", mvGuiCol_SliderGrab, hsv_to_rgb(i/7.0, 0.9, 0.9))
->>>>>>> 11f22bf2
 
             add_same_line()
             with group("v group 2"):
