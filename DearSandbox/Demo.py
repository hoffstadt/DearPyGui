--- conflicted
+++ resolved
@@ -14,108 +14,6 @@
 def item_checked(item):
     delete_item(item)
     add_label_text(item + "##checklist", value="Not Checked", color=[255, 0, 0], parent="CompleteChecklistGroup")
-
-<<<<<<< HEAD
-=======
-########################################################################################################################
-# Context Managers : normally in dearpygui.simple
-########################################################################################################################
-
-def wrap_container(container):
-    @contextmanager
-    @wraps(container)
-    def container_context(*args,**kwargs):
-        try: yield container(*args,**kwargs)
-        finally: end()
-    return container_context
-
-window = wrap_container(add_window)
-menu_bar = wrap_container(add_menu_bar)
-menu = wrap_container(add_menu)
-child = wrap_container(add_child)
-collapsing_header = wrap_container(add_collapsing_header)
-group = wrap_container(add_group)
-tab_bar = wrap_container(add_tab_bar)
-tab = wrap_container(add_tab)
-tree_node = wrap_container(add_tree_node)
-tooltip = wrap_container(add_tooltip)
-popup = wrap_container(add_popup)
-
-########################################################################################################################
-# Old Commands
-########################################################################################################################
-
-def set_window_pos(window, x, y):
-    configure_item(window, x_pos=x, y_pos=y)
-
-def get_window_pos(window):
-    config = get_item_configuration(window)
-    return [config["xpos"], config["ypos"]]
-
-def set_item_name(item, name):
-    configure_item(item, name=name)
-
-def set_item_label(item, label):
-    configure_item(item, label=label)
-
-def set_item_popup(item, popup):
-    configure_item(item, popup=popup)
-
-def set_item_tip(item, tip):
-    configure_item(item, tip=tip)
-
-def show_item(item):
-    configure_item(item, show=True)
-
-def get_item_label(item):
-    return get_item_configuration(item)["label"]
-
-def get_item_popup(item):
-    return get_item_configuration(item)["popup"]
-
-def get_item_tip(item):
-    return get_item_configuration(item)["tip"]
-
-def get_item_width(item):
-    return get_item_configuration(item)["width"]
-
-def get_item_height(item):
-    return get_item_configuration(item)["height"]
-
-def hide_item(item):
-    configure_item(item, show=False)
-
-def set_item_width(item, width):
-    configure_item(item, width=width)
-
-def set_item_height(item, height):
-    configure_item(item, height=height)
-
-def show_item(item):
-    configure_item(item, show=True)
-
-def set_drawing_origin(drawing, x, y):
-    configure_item(drawing, originx=x, originy=y)
-
-def set_drawing_scale(drawing, x, y):
-    configure_item(drawing, scalex=x, scaley=y)
-
-def set_drawing_size(drawing, x, y):
-    configure_item(drawing, width=x, height=y)
-
-def get_drawing_origin(drawing):
-    config = get_item_configuration(drawing)
-    return [config["originx"], config["originy"]]
-
-def get_drawing_scale(drawing):
-    config = get_item_configuration(drawing)
-    return [config["scalex"], config["scaley"]]
-
-def get_drawing_size(drawing):
-    config = get_item_configuration(drawing)
-    return [config["width"], config["height"]]
-
->>>>>>> eeb4e141
 
 ########################################################################################################################
 # Settings and Data Storage
