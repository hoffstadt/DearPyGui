from dearpygui.core import *
from dearpygui.simple import *
<<<<<<< HEAD
=======
from dearpygui.demo import *
from math import sin, cos
import random

########################################################################################################################
# Settings and Data Storage
########################################################################################################################
set_log_level(0)

set_main_window_title("DearPyGui Demo")
set_main_window_size(1000, 800)
set_main_window_pos(0, 0)
add_additional_font("C:/dev/DearPyGui/Resources/NotoSerifCJKjp-Medium.otf", 20)

show_demo()

with window("Asyncronous##dialog", show=False):
    add_data('threadNumber', 0)
    def LongCallback2(sender, data):
        sleep(5)
        return data

    def ReturnFromLongProcess(sender, data):
        log_info("Completed process number: " + str(data))
        add_data('threadNumber', get_data('threadNumber')-1)

    def LongAsyncronousCallback(sender, data):
        current_number = get_data('threadNumber')
        run_async_function(LongCallback2, current_number, return_handler=ReturnFromLongProcess)
        log_info("Start process number: " + str(current_number))
        add_data('threadNumber', current_number+1)

    def LongCallback(sender, data):
        sleep(5)
        log_info("Done with long process")

    add_button("Start Long Process", callback=LongCallback)
    add_button("Start Long Asyncronous Process", callback=LongAsyncronousCallback)
>>>>>>> dc561926

def recursively_show(container):
    for item in get_item_children(container):
        if get_item_children(item):
            show_item(item)
            recursively_show(item)
        else:
            show_item(item)

def try_login(sender, data):
    print(sender)
    print(data)
    if get_value('Password') == 'password':
        delete_item('Login Window')
        recursively_show('MainWindow')
    else:
        show_item('Incorrect Password.')

def position_login_window(sender, data):
    main_width = get_item_width('MainWindow')
    main_height = get_item_height('MainWindow')
    login_width = get_item_width('Login Window')
    login_height = get_item_height('Login Window')
    set_window_pos('Login Window', (main_width/2 - login_width/2), (main_height/2 - login_height/2))

with window('Login Window', no_title_bar=True, no_move=True, autosize=True, no_resize=True):
    add_input_text('Password', hint='hover me for password', password=True, tip='the password is "password"')
    add_button('Login', callback=try_login)
    add_text('Incorrect Password.', color=[255, 0, 0], parent='Login Window')
    hide_item('Incorrect Password.')
    set_render_callback(position_login_window, 'Login Window')

with menu_bar('menu bar'):
    with menu('menu 1'):
        add_menu_item('menu item')
    with menu('menu 2'):
        pass

add_text('Congrats!, you may now use the app')
add_button('Button 1')
hide_item('MainWindow', children_only=True)
start_dearpygui()<|MERGE_RESOLUTION|>--- conflicted
+++ resolved
@@ -1,7 +1,5 @@
 from dearpygui.core import *
 from dearpygui.simple import *
-<<<<<<< HEAD
-=======
 from dearpygui.demo import *
 from math import sin, cos
 import random
@@ -40,46 +38,5 @@
 
     add_button("Start Long Process", callback=LongCallback)
     add_button("Start Long Asyncronous Process", callback=LongAsyncronousCallback)
->>>>>>> dc561926
 
-def recursively_show(container):
-    for item in get_item_children(container):
-        if get_item_children(item):
-            show_item(item)
-            recursively_show(item)
-        else:
-            show_item(item)
-
-def try_login(sender, data):
-    print(sender)
-    print(data)
-    if get_value('Password') == 'password':
-        delete_item('Login Window')
-        recursively_show('MainWindow')
-    else:
-        show_item('Incorrect Password.')
-
-def position_login_window(sender, data):
-    main_width = get_item_width('MainWindow')
-    main_height = get_item_height('MainWindow')
-    login_width = get_item_width('Login Window')
-    login_height = get_item_height('Login Window')
-    set_window_pos('Login Window', (main_width/2 - login_width/2), (main_height/2 - login_height/2))
-
-with window('Login Window', no_title_bar=True, no_move=True, autosize=True, no_resize=True):
-    add_input_text('Password', hint='hover me for password', password=True, tip='the password is "password"')
-    add_button('Login', callback=try_login)
-    add_text('Incorrect Password.', color=[255, 0, 0], parent='Login Window')
-    hide_item('Incorrect Password.')
-    set_render_callback(position_login_window, 'Login Window')
-
-with menu_bar('menu bar'):
-    with menu('menu 1'):
-        add_menu_item('menu item')
-    with menu('menu 2'):
-        pass
-
-add_text('Congrats!, you may now use the app')
-add_button('Button 1')
-hide_item('MainWindow', children_only=True)
 start_dearpygui()