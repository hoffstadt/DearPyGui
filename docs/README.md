--- conflicted
+++ resolved
@@ -1,13 +1,3 @@
-<<<<<<< HEAD
-# Dear PyGui (currently transitioning from "MarvelSandbox", please be patient)
-[![build status](https://github.com/RaylockLLC/DearPyGui/workflows/Windows/badge.svg)](https://github.com/RaylockLLC/DearPyGui/actions?workflow=Windows)
-
-<sub>(This library is available under a free and permissive license)</sub>
-
-Dear PyGui is a **simple to use (but powerful) Python GUI framework**, built on top of **Dear ImGui**. Although the API may seem similar to Dear ImGui, _DearPyGui_ does not use the immediate mode paradigm, but instead provides a wrapping that simulates a traditional retained mode GUI.
-
-In the same manner Dear ImGui provides a simple way to create tools for game developers, _DearPyGui_ provides a simple way for python developers to **create quick and powerful GUIs for scripts**. It's well suited for **beginners** too!
-=======
 # Dear PyGui
 [![build status](https://github.com/RaylockLLC/DearPyGui/workflows/Windows/badge.svg)](https://github.com/RaylockLLC/DearPyGui/actions?workflow=Windows)
 ![Python Version](https://img.shields.io/pypi/pyversions/dearpygui)
@@ -18,7 +8,6 @@
 **Dear PyGui** is a **simple to use (but powerful) Python GUI framework**. _DearPyGui_ provides a wrapping of **DearImGui** that simulates a traditional retained mode GUI, as opposed to _Dear ImGui_'s immediate mode paradigm.
 
 **Dear PyGui is fundamentally different than other Python GUI frameworks**. Under the hood, _DearPyGui_ uses the immediate mode paradigm allowing for extremely dynamic interfaces. Similar to PyQt _DearPyGui_ does not use native widgets, but instead draws the widgets using your computer's graphics card(using _Directx11_, _Metal_, and _Vulkan_ rendering APIs).
->>>>>>> 48d53073
 
 In the same manner Dear ImGui provides a simple way to create tools for game developers, _DearPyGui_ provides a simple way for python developers to **create quick and powerful GUIs for scripts**. It's well suited for **beginners** too!
 
@@ -40,11 +29,7 @@
 
  ---
  
-<<<<<<< HEAD
-**DearSandbox is an all included framework containing its own embedded python interpreter.** Using _DearPyGui_ is a simple as creating a python script like the one below, and calling ```MarvelSandbox.exe --app ScriptName --path PathToScriptDirectory``` from the command line (Windows).
-=======
 **DearPyGui is an all included GUI framework.** Using _DearPyGui_ is a simple as creating a python script like the one below:
->>>>>>> 48d53073
 
 Code:
 ```Python
@@ -64,26 +49,12 @@
 Result:
 <BR>![BasicUsageExample](../../assets/BasicUsageExample1.PNG?raw=true)
 
-<<<<<<< HEAD
-### Prebuilt Binaries
-#### Windows
-- Download [Latest Release](https://github.com/RaylockLLC/DearPyGui/releases/download/v0.1-alpha12/Sandbox.zip)
-- Download _Sandbox.zip_ and unzip anywhere. 
-- Run _DearSandbox.exe_.
-- You can use App.py as a starting point.
-
-=======
->>>>>>> 48d53073
 ### Some Features
 
 ---
 
 #### Themes
-<<<<<<< HEAD
-_DearPyGui_ currently includes 10 themes:
-=======
 _DearPyGui_ currently includes 10 themes (a full custom theming system will be available in **v0.2**):
->>>>>>> 48d53073
 <BR>![Themes](../../assets/Themes.PNG?raw=true)
 
 #### Plotting/Graphing
@@ -91,17 +62,6 @@
 <BR>![BasicUsageExample](../../assets/PlottingExample1.PNG?raw=true)
   
 #### Drawings
-<<<<<<< HEAD
-_DearPyGui_ includes a drawing API to create custom drawings.
-<BR>![BasicUsageExample](../../assets/DrawingExample1.PNG?raw=true)
-
-#### Logging
-_DearPyGui_ includes a logging API that also acts as a python output console.
-<BR>![BasicUsageExample](../../assets/LoggingExample1.PNG?raw=true)
-  
-#### Built-in IDE
-If you choose not to use your own IDE, we have provided a basic built-in IDE for creating and testing apps. To use the built-in IDE just call the _DearPyGui_ executable with the **--editor** flag: ```MarvelSandbox.exe --editor```
-=======
 _DearPyGui_ includes a drawing API to create custom drawings, plot, and even 2D games.
 <BR>![BasicUsageExample](../../assets/DrawingExample1.PNG?raw=true)
 
@@ -111,7 +71,6 @@
   
 #### Built-in IDE (DearSandbox Only)
 If you choose not to use your own IDE, we have provided a basic built-in IDE for creating and testing apps. To use the built-in IDE just call the _DearSandbox_ executable with the **--editor** flag: ```DearSandbox.exe --editor```
->>>>>>> 48d53073
 <BR>![BasicUsageExample](../../assets/IDEExample1.PNG?raw=true)
   
 #### Built-in Documentation
