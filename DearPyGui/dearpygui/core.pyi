from typing import List, Any, Callable
from dearpygui.core import *

##########################################################
# This file is generated automatically by mvPythonParser #
##########################################################

# ~ Dear PyGui Version: master
def add_about_window(name: str, *, width: int = -1, height: int = -1, x_pos: int = 200, y_pos: int = 200, autosize: bool = False, no_resize: bool = False, no_title_bar: bool = False, no_move: bool = False, no_scrollbar: bool = False, no_collapse: bool = False, horizontal_scrollbar: bool = False, no_focus_on_appearing: bool = False, no_bring_to_front_on_focus: bool = False, no_close: bool = False, no_background: bool = False, label: str = '', show: bool = True) -> None:
	"""Creates an about window."""
	...

def add_additional_font(file: str, size: float = 13.0, glyph_ranges: str = '', *, custom_glyph_chars: List[int] = (), custom_glyph_ranges: Any = List[List[int]]) -> None:
	"""Adds additional font."""
	...

def add_annotation(plot: str, text: str, x: float, y: float, xoffset: float, yoffset: float, *, color: List[float] = (0, 0, 0, -1), clamped: bool = True, tag: str = '') -> None:
	"""Adds an annotation to a plot."""
	...

def add_area_series(plot: str, name: str, x: List[float], y: List[float], color: List[float], fill: List[float], *, weight: float = 1.0, update_bounds: bool = True, axis: int = 0) -> None:
	"""Adds an area series to a plot."""
	...

def add_bar_series(plot: str, name: str, x: List[float], y: List[float], *, weight: float = 1.0, horizontal: bool = False, update_bounds: bool = True, axis: int = 0) -> None:
	"""Adds a bar series to a plot."""
	...

def add_button(name: str, *, small: bool = False, arrow: bool = False, direction: int = 0, callback: Callable = None, callback_data: Any = None, parent: str = '', before: str = '', width: int = 0, height: int = 0, label: str = '', show: bool = True, enabled: bool = True) -> None:
	"""Adds a button."""
	...

def add_candle_series(plot: str, name: str, date: List[float], opens: List[float], highs: List[float], lows: List[float], closes: List[float], *, tooltip: bool = True, bull_color: List[float] = (0, 255, 113, 255), bear_color: List[float] = (218, 13, 79, 255), weight: float = 0.25, update_bounds: bool = True, axis: int = 0) -> None:
	"""Adds a candle series to a plot."""
	...

def add_character_remap(destination: int, source: int) -> None:
	"""Remaps characters."""
	...

def add_checkbox(name: str, *, default_value: int = False, callback: Callable = None, callback_data: Any = None, parent: str = '', before: str = '', source: str = '', label: str = '', show: bool = True, enabled: bool = True) -> None:
	"""Adds a checkbox widget."""
	...

def add_child(name: str, *, show: bool = True, parent: str = '', before: str = '', width: int = 0, height: int = 0, border: bool = True, autosize_x: bool = False, autosize_y: bool = False, no_scrollbar: bool = False, horizontal_scrollbar: bool = False, menubar: bool = False) -> None:
	"""Adds an embedded child window. Will show scrollbars when items do not fit. Must be followed by a call to end."""
	...

def add_collapsing_header(name: str, *, label: str = '', show: bool = True, parent: str = '', before: str = '', closable: bool = False, default_open: bool = False, open_on_double_click: bool = False, open_on_arrow: bool = False, leaf: bool = False, bullet: bool = False) -> None:
	"""Adds a collapsing header to add items to. Must be closed with the end command."""
	...

def add_color_button(name: str, color: List[float], *, callback: Callable = None, callback_data: Any = None, parent: str = '', before: str = '', width: int = 0, height: int = 0, show: bool = True, no_alpha: bool = False, no_border: bool = False, no_drag_drop: bool = False) -> None:
	"""Adds a color button."""
	...

def add_color_edit3(name: str, *, default_value: List[int] = (0, 0, 0, 255), callback: Callable = None, callback_data: Any = None, parent: str = '', before: str = '', source: str = '', width: int = 0, height: int = 0, label: str = '', show: bool = True, no_alpha: bool = False, no_picker: bool = False, no_options: bool = False, no_small_preview: bool = False, no_inputs: bool = False, no_tooltip: bool = False, no_label: bool = False, no_drag_drop: bool = False, alpha_bar: bool = False, alpha_preview: bool = False, alpha_preview_half: bool = False, display_rgb: bool = False, display_hsv: bool = False, display_hex: bool = False, uint8: bool = False, floats: bool = False, input_rgb: bool = False, input_hsv: bool = False) -> None:
	"""Adds an rgb color editing widget. Click and draging the color square will copy the color to be applied on any other color widget."""
	...

def add_color_edit4(name: str, *, default_value: List[int] = (0, 0, 0, 255), callback: Callable = None, callback_data: Any = None, parent: str = '', before: str = '', source: str = '', width: int = 0, height: int = 0, label: str = '', show: bool = True, no_alpha: bool = False, no_picker: bool = False, no_options: bool = False, no_small_preview: bool = False, no_inputs: bool = False, no_tooltip: bool = False, no_label: bool = False, no_drag_drop: bool = False, alpha_bar: bool = False, alpha_preview: bool = False, alpha_preview_half: bool = False, display_rgb: bool = False, display_hsv: bool = False, display_hex: bool = False, uint8: bool = False, floats: bool = False, input_rgb: bool = False, input_hsv: bool = False) -> None:
	"""Adds an rgba color editing widget. Click and draging the color square will copy the color to be applied on any other color widget."""
	...

def add_color_picker3(name: str, *, default_value: List[int] = (0, 0, 0, 255), callback: Callable = None, callback_data: Any = None, parent: str = '', before: str = '', source: str = '', width: int = 0, height: int = 0, label: str = '', show: bool = True, no_alpha: bool = False, no_small_preview: bool = False, no_inputs: bool = False, no_tooltip: bool = False, no_label: bool = False, no_side_preview: bool = False, alpha_bar: bool = False, alpha_preview: bool = False, alpha_preview_half: bool = False, display_rgb: bool = False, display_hsv: bool = False, display_hex: bool = False, uint8: bool = False, floats: bool = False, picker_hue_bar: bool = False, picker_hue_wheel: bool = False, input_rgb: bool = False, input_hsv: bool = False) -> None:
	"""Adds an rgb color picking widget. Click and draging the color square will copy the color to be applied on any other color widget. Right Click allows the style of the color picker to be changed."""
	...

def add_color_picker4(name: str, *, default_value: List[int] = (0, 0, 0, 255), callback: Callable = None, callback_data: Any = None, parent: str = '', before: str = '', source: str = '', width: int = 0, height: int = 0, label: str = '', show: bool = True, no_alpha: bool = False, no_small_preview: bool = False, no_inputs: bool = False, no_tooltip: bool = False, no_label: bool = False, no_side_preview: bool = False, alpha_bar: bool = False, alpha_preview: bool = False, alpha_preview_half: bool = False, display_rgb: bool = False, display_hsv: bool = False, display_hex: bool = False, uint8: bool = False, floats: bool = False, picker_hue_bar: bool = False, picker_hue_wheel: bool = False, input_rgb: bool = False, input_hsv: bool = False) -> None:
	"""Adds an rgba color picking widget. Click and draging the color square will copy the color to be applied on any other color widget. Right Click allows the style of the color picker to be changed"""
	...

def add_column(table: str, name: str, column: List[str]) -> None:
	"""Adds a column to the end of a table."""
	...

def add_columns(name: str, columns: int, *, border: bool = True, show: bool = True, parent: str = '', before: str = '') -> None:
	"""Sets columns."""
	...

def add_combo(name: str, *, items: List[str] = (), default_value: str = '', callback: Callable = None, callback_data: Any = None, parent: str = '', before: str = '', source: str = '', enabled: bool = True, width: int = 0, label: str = '', show: bool = True, popup_align_left: bool = False, height_small: bool = False, height_regular: bool = False, height_large: bool = False, height_largest: bool = False, no_arrow_button: bool = False, no_preview: bool = False) -> None:
	"""Adds a combo."""
	...

def add_data(name: str, data: Any) -> None:
	"""Adds data for later retrieval."""
	...

def add_date_picker(name: str, *, default_value: dict = {'month_day': 14, 'year':20, 'month':5}, level: int = 0, callback: Callable = None, callback_data: Any = None, parent: str = '', before: str = '', show: bool = True) -> None:
	"""Adds a data selector widget."""
	...

def add_debug_window(name: str, *, width: int = 700, height: int = 500, x_pos: int = 200, y_pos: int = 200, autosize: bool = False, no_resize: bool = False, no_title_bar: bool = False, no_move: bool = False, no_scrollbar: bool = False, no_collapse: bool = False, horizontal_scrollbar: bool = False, no_focus_on_appearing: bool = False, no_bring_to_front_on_focus: bool = False, no_close: bool = False, no_background: bool = False, label: str = '', show: bool = True) -> None:
	"""Creates a debug window."""
	...

def add_doc_window(name: str, *, width: int = -1, height: int = -1, x_pos: int = 200, y_pos: int = 200, autosize: bool = True, no_resize: bool = False, no_title_bar: bool = False, no_move: bool = False, no_scrollbar: bool = False, no_collapse: bool = False, horizontal_scrollbar: bool = False, no_focus_on_appearing: bool = False, no_bring_to_front_on_focus: bool = False, no_close: bool = False, no_background: bool = False, label: str = '', show: bool = True) -> None:
	"""Creates a documentation window."""
	...

def add_drag_float(name: str, *, default_value: float = 0.0, speed: float = 1.0, min_value: float = 0.0, max_value: float = 100.0, format: str = '%0.3f', callback: Callable = None, callback_data: Any = None, parent: str = '', before: str = '', source: str = '', enabled: bool = True, width: int = 0, no_input: bool = False, clamped: bool = False, label: str = '', show: bool = True) -> None:
	"""Adds drag for a single float value. CTRL+Click to directly modify the value."""
	...

def add_drag_float2(name: str, *, default_value: List[float] = (0.0, 0.0), speed: float = 1.0, min_value: float = 0.0, max_value: float = 100.0, format: str = '%0.3f', callback: Callable = None, callback_data: Any = None, parent: str = '', before: str = '', source: str = '', enabled: bool = True, width: int = 0, no_input: bool = False, clamped: bool = False, label: str = '', show: bool = True) -> None:
	"""Adds drag for a 2 float values. CTRL+Click to directly modify the value."""
	...

def add_drag_float3(name: str, *, default_value: List[float] = (0.0, 0.0, 0.0), speed: float = 1.0, min_value: float = 0.0, max_value: float = 100.0, format: str = '%0.3f', callback: Callable = None, callback_data: Any = None, parent: str = '', before: str = '', source: str = '', enabled: bool = True, width: int = 0, no_input: bool = False, clamped: bool = False, label: str = '', show: bool = True) -> None:
	"""Adds drag for a 3 float values. CTRL+Click to directly modify the value."""
	...

def add_drag_float4(name: str, *, default_value: List[float] = (0.0, 0.0, 0.0, 0.0), speed: float = 1.0, min_value: float = 0.0, max_value: float = 100.0, format: str = '%0.3f', callback: Callable = None, callback_data: Any = None, parent: str = '', before: str = '', source: str = '', enabled: bool = True, width: int = 0, no_input: bool = False, clamped: bool = False, label: str = '', show: bool = True) -> None:
	"""Adds drag for a 4 float values. CTRL+Click to directly modify the value."""
	...

def add_drag_int(name: str, *, default_value: int = 0, speed: float = 1.0, min_value: int = 0, max_value: int = 100, format: str = '%d', callback: Callable = None, callback_data: Any = None, parent: str = '', before: str = '', source: str = '', enabled: bool = True, width: int = 0, no_input: bool = False, clamped: bool = False, label: str = '', show: bool = True) -> None:
	"""Adds drag for a single int value. CTRL+Click to directly modify the value."""
	...

def add_drag_int2(name: str, *, default_value: List[int] = (0, 0), speed: float = 1.0, min_value: int = 0, max_value: int = 100, format: str = '%d', callback: Callable = None, callback_data: Any = None, parent: str = '', before: str = '', source: str = '', enabled: bool = True, width: int = 0, no_input: bool = False, clamped: bool = False, label: str = '', show: bool = True) -> None:
	"""Adds drag for a 2 int values. CTRL+Click to directly modify the value."""
	...

def add_drag_int3(name: str, *, default_value: List[int] = (0, 0, 0), speed: float = 1.0, min_value: int = 0, max_value: int = 100, format: str = '%d', callback: Callable = None, callback_data: Any = None, parent: str = '', before: str = '', source: str = '', enabled: bool = True, width: int = 0, no_input: bool = False, clamped: bool = False, label: str = '', show: bool = True) -> None:
	"""Adds drag for a 3 int values. CTRL+Click to directly modify the value."""
	...

def add_drag_int4(name: str, *, default_value: List[int] = (0, 0, 0, 0), speed: float = 1.0, min_value: int = 0, max_value: int = 100, format: str = '%d', callback: Callable = None, callback_data: Any = None, parent: str = '', before: str = '', source: str = '', enabled: bool = True, width: int = 0, no_input: bool = False, clamped: bool = False, label: str = '', show: bool = True) -> None:
	"""Adds drag for a 4 int values. CTRL+Click to directly modify the value."""
	...

def add_drag_line(plot: str, name: str, *, source: str = '', color: List[float] = (0, 0, 0, -1), thickness: float = -1, y_line: bool = False, show_label: bool = True, callback: Callable = None, default_value: float = 0.0) -> None:
	"""Adds a drag line to a plot."""
	...

def add_drag_point(plot: str, name: str, *, source: str = '', color: List[float] = (0, 0, 0, -1), radius: float = 4.0, show_label: bool = True, callback: Callable = None, default_x: float = 0.0, default_y: float = 0.0) -> None:
	"""Adds a drag point to a plot."""
	...

def add_drawing(name: str, *, parent: str = '', before: str = '', width: int = 0, height: int = 0, show: bool = True) -> None:
	"""Adds a drawing widget."""
	...

def add_dummy(*, width: int = 0, height: int = 0, name: str = 'dummy', parent: str = '', before: str = '', show: bool = True) -> None:
	"""Adds a spacer or 'dummy' object."""
	...

def add_error_series(plot: str, name: str, x: List[float], y: List[float], negative: List[float], positive: List[float], *, horizontal: bool = False, update_bounds: bool = True, color: List[float] = (0, 0, 0, -1), axis: int = 0) -> None:
	"""Adds an error series to a plot."""
	...

def add_group(name: str, *, show: bool = True, parent: str = '', before: str = '', width: int = 0, horizontal: bool = False, horizontal_spacing: float = -1) -> None:
	"""Creates a group that other widgets can belong to. The group allows item commands to be issued for all of its members.				Must be closed with the end command."""
	...

def add_heat_series(plot: str, name: str, values: List[float], rows: int, columns: int, scale_min: float, scale_max: float, *, format: str = '%0.1f', bounds_min: List[float] = (0.0, 0.0), bounds_max: List[float] = (1.0, 1.0), update_bounds: bool = True, axis: int = 0) -> None:
	"""Adds a heat series to a plot."""
	...

def add_image(name: str, value: str, *, tint_color: List[float] = (255, 255, 255, 255), border_color: List[float] = (0, 0, 0, 0), parent: str = '', before: str = '', source: str = '', width: int = 0, height: int = 0, uv_min: List[float] = (0.0, 0.0), uv_max: List[float] = (1.0, 1.0), show: bool = True) -> None:
	"""Adds an image.uv_min and uv_max represent the normalized texture coordinates of the original image that will be shown.Using(0,0)->(1,1) texture coordinates will generally display the entire texture"""
	...

def add_image_button(name: str, value: str, *, callback: Callable = None, callback_data: Any = None, tint_color: List[float] = (255, 255, 255, 255), background_color: List[float] = (0, 0, 0, 0), parent: str = '', before: str = '', width: int = 0, height: int = 0, frame_padding: int = -1, uv_min: List[float] = (0.0, 0.0), uv_max: List[float] = (1.0, 1.0), show: bool = True) -> None:
	"""Adds an image button.uv_min and uv_max represent the normalized texture coordinates of the original image that will be shown.Using(0,0)->(1,1) texture coordinates will generally display the entire texture"""
	...

def add_image_series(plot: str, name: str, value: str, bounds_min: List[float], bounds_max: List[float], *, uv_min: List[float] = (0.0, 0.0), uv_max: List[float] = (1.0, 1.0), tint_color: List[int] = (255, 255, 255, 255), update_bounds: bool = True, axis: int = 0) -> None:
	"""Adds a image series to a plot."""
	...

def add_indent(*, name: str = 'indent', offset: float = 0.0, parent: str = '', before: str = '', show: bool = True) -> None:
	"""Adds an indent to following items. Must be closed with the unindent command."""
	...

def add_input_float(name: str, *, default_value: float = 0.0, min_value: float = 0, max_value: float = 100, min_clamped: bool = False, max_clamped: bool = False, format: str = '%.3f', callback: Callable = None, callback_data: Any = None, parent: str = '', before: str = '', source: str = '', enabled: bool = True, width: int = 0, on_enter: bool = False, label: str = '', show: bool = True, step: float = 0.1, step_fast: float = 1.0, readonly: bool = False) -> None:
	"""Adds input for float values."""
	...

def add_input_float2(name: str, *, default_value: List[float] = (0.0, 0.0), min_value: float = 0, max_value: float = 100, min_clamped: bool = False, max_clamped: bool = False, format: str = '%.3f', callback: Callable = None, callback_data: Any = None, parent: str = '', before: str = '', source: str = '', enabled: bool = True, width: int = 0, on_enter: bool = False, label: str = '', show: bool = True, readonly: bool = False) -> None:
	"""Adds input for 2 float values."""
	...

def add_input_float3(name: str, *, default_value: List[float] = (0.0, 0.0, 0.0), min_value: float = 0, max_value: float = 100, min_clamped: bool = False, max_clamped: bool = False, format: str = '%.3f', callback: Callable = None, callback_data: Any = None, parent: str = '', before: str = '', source: str = '', enabled: bool = True, width: int = 0, on_enter: bool = False, label: str = '', show: bool = True, readonly: bool = False) -> None:
	"""Adds input for 3 float values."""
	...

def add_input_float4(name: str, *, default_value: List[float] = (0.0, 0.0, 0.0, 0.0), min_value: float = 0, max_value: float = 100, min_clamped: bool = False, max_clamped: bool = False, format: str = '%.3f', callback: Callable = None, callback_data: Any = None, parent: str = '', before: str = '', source: str = '', enabled: bool = True, width: int = 0, on_enter: bool = False, label: str = '', show: bool = True, readonly: bool = False) -> None:
	"""Adds input for 4 float values."""
	...

def add_input_int(name: str, *, default_value: int = 0, min_value: int = 0, max_value: int = 100, min_clamped: bool = False, max_clamped: bool = False, callback: Callable = None, callback_data: Any = None, parent: str = '', before: str = '', source: str = '', enabled: bool = True, width: int = 0, on_enter: bool = False, label: str = '', show: bool = True, step: int = 1, step_fast: int = 100, readonly: bool = False) -> None:
	"""Adds input for integer values."""
	...

def add_input_int2(name: str, *, default_value: List[int] = (0, 0), min_value: int = 0, max_value: int = 100, min_clamped: bool = False, max_clamped: bool = False, callback: Callable = None, callback_data: Any = None, parent: str = '', before: str = '', source: str = '', enabled: bool = True, width: int = 0, on_enter: bool = False, label: str = '', show: bool = True, readonly: bool = False) -> None:
	"""Adds input for 2 integer values."""
	...

def add_input_int3(name: str, *, default_value: List[int] = (0, 0, 0), min_value: int = 0, max_value: int = 100, min_clamped: bool = False, max_clamped: bool = False, callback: Callable = None, callback_data: Any = None, parent: str = '', before: str = '', source: str = '', enabled: bool = True, width: int = 0, on_enter: bool = False, label: str = '', show: bool = True, readonly: bool = False) -> None:
	"""Adds input for 3 integer values."""
	...

def add_input_int4(name: str, *, default_value: List[int] = (0, 0, 0, 0), min_value: int = 0, max_value: int = 100, min_clamped: bool = False, max_clamped: bool = False, callback: Callable = None, callback_data: Any = None, parent: str = '', before: str = '', source: str = '', enabled: bool = True, width: int = 0, on_enter: bool = False, label: str = '', show: bool = True, readonly: bool = False) -> None:
	"""Adds input for 4 integer values."""
	...

def add_input_text(name: str, *, default_value: str = '', hint: str = '', multiline: bool = False, no_spaces: bool = False, uppercase: bool = False, tab_input: bool = False, decimal: bool = False, hexadecimal: bool = False, readonly: bool = False, password: bool = False, scientific: bool = False, callback: Callable = None, callback_data: Any = None, parent: str = '', before: str = '', source: str = '', enabled: bool = True, width: int = 0, height: int = 0, on_enter: bool = False, label: str = '', show: bool = True) -> None:
	"""Adds input for text values."""
	...

def add_label_text(name: str, *, default_value: str = '', color: List[float] = (0, 0, 0, -1), parent: str = '', before: str = '', source: str = '', label: str = '', show: bool = True) -> None:
	"""Adds text with a label. Useful for output values."""
	...

def add_line_series(plot: str, name: str, x: List[float], y: List[float], *, color: List[float] = (0, 0, 0, -1), weight: float = 1.0, update_bounds: bool = True, axis: int = 0) -> None:
	"""Adds a line series to a plot."""
	...

def add_listbox(name: str, *, items: List[str] = (), default_value: int = 0, callback: Callable = None, callback_data: Any = None, parent: str = '', before: str = '', source: str = '', enabled: bool = True, width: int = 0, num_items: int = 3, label: str = '', show: bool = True) -> None:
	"""Adds a listbox."""
	...

def add_logger(name: str, *, log_level: int = 1, auto_scroll: bool = True, auto_scroll_button: bool = True, clear_button: bool = True, copy_button: bool = True, filter: bool = True, width: int = 0, height: int = 0, parent: str = '', before: str = '', show: bool = True, autosize_x: bool = False, autosize_y: bool = False) -> None:
	"""Adds a logging widget."""
	...

def add_managed_columns(name: str, columns: int, *, border: bool = True, show: bool = True, parent: str = '', before: str = '') -> None:
	"""Adds managed columns."""
	...

def add_menu(name: str, *, label: str = '', show: bool = True, parent: str = '', before: str = '', enabled: bool = True) -> None:
	"""Adds a menu to an existing menu bar. Must be followed by a call to end."""
	...

def add_menu_bar(name: str, *, show: bool = True, parent: str = '', before: str = '') -> None:
	"""Adds a menu bar to a window. Must be followed by a call to end."""
	...

def add_menu_item(name: str, *, shortcut: str = '', check: bool = False, callback: Callable = None, callback_data: Any = None, label: str = '', show: bool = True, enabled: bool = True, parent: str = '', before: str = '') -> None:
	"""Adds a menu item to an existing menu."""
	...

def add_metrics_window(name: str, *, width: int = 700, height: int = 500, x_pos: int = 200, y_pos: int = 200, autosize: bool = False, no_resize: bool = False, no_title_bar: bool = False, no_move: bool = False, no_scrollbar: bool = False, no_collapse: bool = False, horizontal_scrollbar: bool = False, no_focus_on_appearing: bool = False, no_bring_to_front_on_focus: bool = False, no_close: bool = False, no_background: bool = False, label: str = '', show: bool = True) -> None:
	"""Creates a metrics window."""
	...

def add_next_column(*, name: str = 'next_collumn', show: bool = True, parent: str = '', before: str = '') -> None:
	"""Changes to next column."""
	...

def add_pie_series(plot: str, name: str, values: List[float], labels: List[str], x: float, y: float, radius: float, *, normalize: bool = False, angle: float = 90.0, format: str = '%0.2f', update_bounds: bool = True, axis: int = 0) -> None:
	"""Adds a pie series to a plot."""
	...

def add_plot(name: str, *, x_axis_name: str = '', y_axis_name: str = '', no_legend: bool = False, no_menus: bool = False, no_box_select: bool = False, no_mouse_pos: bool = False, no_highlight: bool = False, no_child: bool = False, query: bool = False, crosshairs: bool = False, anti_aliased: bool = False, equal_aspects: bool = False, yaxis2: bool = False, yaxis3: bool = False, xaxis_no_gridlines: bool = False, xaxis_no_tick_marks: bool = False, xaxis_no_tick_labels: bool = False, xaxis_log_scale: bool = False, xaxis_time: bool = False, xaxis_invert: bool = False, xaxis_lock_min: bool = False, xaxis_lock_max: bool = False, yaxis_no_gridlines: bool = False, yaxis_no_tick_marks: bool = False, yaxis_no_tick_labels: bool = False, yaxis_log_scale: bool = False, yaxis_invert: bool = False, yaxis_lock_min: bool = False, yaxis_lock_max: bool = False, y2axis_no_gridlines: bool = False, y2axis_no_tick_marks: bool = False, y2axis_no_tick_labels: bool = False, y2axis_log_scale: bool = False, y2axis_invert: bool = False, y2axis_lock_min: bool = False, y2axis_lock_max: bool = False, y3axis_no_gridlines: bool = False, y3axis_no_tick_marks: bool = False, y3axis_no_tick_labels: bool = False, y3axis_log_scale: bool = False, y3axis_invert: bool = False, y3axis_lock_min: bool = False, y3axis_lock_max: bool = False, parent: str = '', before: str = '', width: int = -1, height: int = -1, query_callback: Callable = None, show_color_scale: bool = False, scale_min: float = 0.0, scale_max: float = 1.0, scale_height: int = 100, label: str = '', show: bool = True, show_annotations: bool = True, show_drag_lines: bool = True, show_drag_points: bool = True) -> None:
	"""Adds a plot widget."""
	...

def add_popup(popupparent: str, name: str, *, mousebutton: int = 1, modal: bool = False, parent: str = '', before: str = '', width: int = 0, height: int = 0, show: bool = True) -> None:
	"""Adds a popup window for an item. This command must come immediately after the item the popup is for. Must be followed by a call to end."""
	...

def add_progress_bar(name: str, *, default_value: float = 0.0, overlay: str = '', parent: str = '', before: str = '', source: str = '', width: int = 0, height: int = 0, show: bool = True) -> None:
	"""Adds a progress bar."""
	...

def add_radio_button(name: str, *, items: List[str] = (), default_value: int = 0, callback: Callable = None, callback_data: Any = None, parent: str = '', before: str = '', source: str = '', enabled: bool = True, horizontal: bool = False, show: bool = True) -> None:
	"""Adds a set of radio buttons. If items is empty, nothing will be shown."""
	...

def add_row(table: str, row: List[str]) -> None:
	"""Adds a row to the end of a table."""
	...

def add_same_line(*, name: str = 'sameline', xoffset: float = 0.0, spacing: float = -1.0, parent: str = '', before: str = '', show: bool = True) -> None:
	"""Places a widget on the same line as the previous widget. Can also be used for horizontal spacing."""
	...

def add_scatter_series(plot: str, name: str, x: List[float], y: List[float], *, marker: int = 0, size: float = 4.0, weight: float = 1.0, outline: List[float] = (0, 0, 0, -1), fill: List[float] = (0, 0, 0, -1), update_bounds: bool = True, xy_data_format: bool = False, axis: int = 0) -> None:
	"""Adds a scatter series to a plot."""
	...

def add_selectable(name: str, *, default_value: bool = False, callback: Callable = None, callback_data: Any = None, parent: str = '', before: str = '', source: str = '', enabled: bool = True, label: str = '', show: bool = True, span_columns: bool = False) -> None:
	"""Adds a selectable."""
	...

def add_separator(*, name: str = 'separator', parent: str = '', before: str = '') -> None:
	"""Adds a horizontal line."""
	...

def add_shade_series(plot: str, name: str, x: List[float], y1: List[float], *, y2: List[float] = ..., color: List[float] = (0, 0, 0, -1), fill: List[float] = (0, 0, 0, -1), weight: float = 1.0, update_bounds: bool = True, axis: int = 0) -> None:
	"""Adds a shade series to a plot."""
	...

def add_simple_plot(name: str, *, value: List[float] = (), overlay: str = '', minscale: float = 0.0, maxscale: float = 0.0, histogram: bool = False, parent: str = '', before: str = '', width: int = 0, height: int = 0, source: str = '', label: str = '', show: bool = True) -> None:
	"""A simple plot for visualization of a set of values"""
	...

def add_slider_float(name: str, *, default_value: float = 0.0, min_value: float = 0.0, max_value: float = 100.0, format: str = '%.3f', vertical: bool = False, callback: Callable = None, callback_data: Any = None, parent: str = '', before: str = '', source: str = '', enabled: bool = True, width: int = 0, height: int = 0, no_input: bool = False, clamped: bool = False, label: str = '', show: bool = True) -> None:
	"""Adds slider for a single float value. CTRL+Click to directly modify the value."""
	...

def add_slider_float2(name: str, *, default_value: List[float] = (0.0, 0.0), min_value: float = 0.0, max_value: float = 100.0, format: str = '%.3f', callback: Callable = None, callback_data: Any = None, parent: str = '', before: str = '', source: str = '', enabled: bool = True, width: int = 0, no_input: bool = False, clamped: bool = False, label: str = '', show: bool = True) -> None:
	"""Adds slider for a 2 float values. CTRL+Click to directly modify the value."""
	...

def add_slider_float3(name: str, *, default_value: List[float] = (0.0, 0.0, 0.0), min_value: float = 0.0, max_value: float = 100.0, format: str = '%.3f', callback: Callable = None, callback_data: Any = None, parent: str = '', before: str = '', source: str = '', enabled: bool = True, width: int = 0, no_input: bool = False, clamped: bool = False, label: str = '', show: bool = True) -> None:
	"""Adds slider for a 3 float values. CTRL+Click to directly modify the value."""
	...

def add_slider_float4(name: str, *, default_value: List[float] = (0.0, 0.0, 0.0, 0.0), min_value: float = 0.0, max_value: float = 100.0, format: str = '%.3f', callback: Callable = None, callback_data: Any = None, parent: str = '', before: str = '', source: str = '', enabled: bool = True, width: int = 0, no_input: bool = False, clamped: bool = False, label: str = '', show: bool = True) -> None:
	"""Adds slider for a 4 float values. CTRL+Click to directly modify the value."""
	...

def add_slider_int(name: str, *, default_value: int = 0, min_value: int = 0, max_value: int = 100, format: str = '%d', vertical: bool = False, callback: Callable = None, callback_data: Any = None, parent: str = '', before: str = '', source: str = '', enabled: bool = True, width: int = 0, height: int = 0, no_input: bool = False, clamped: bool = False, label: str = '', show: bool = True) -> None:
	"""Adds slider for a single int value. CTRL+Click to directly modify the value."""
	...

def add_slider_int2(name: str, *, default_value: List[int] = (0, 0), min_value: int = 0, max_value: int = 100, format: str = '%d', callback: Callable = None, callback_data: Any = None, parent: str = '', before: str = '', source: str = '', enabled: bool = True, width: int = 0, no_input: bool = False, clamped: bool = False, label: str = '', show: bool = True) -> None:
	"""Adds slider for a 2 int values. CTRL+Click to directly modify the value."""
	...

def add_slider_int3(name: str, *, default_value: List[int] = (0, 0, 0), min_value: int = 0, max_value: int = 100, format: str = '%d', callback: Callable = None, callback_data: Any = None, parent: str = '', before: str = '', source: str = '', enabled: bool = True, width: int = 0, no_input: bool = False, clamped: bool = False, label: str = '', show: bool = True) -> None:
	"""Adds slider for a 3 int values. CTRL+Click to directly modify the value."""
	...

def add_slider_int4(name: str, *, default_value: List[int] = (0, 0, 0, 0), min_value: int = 0, max_value: int = 100, format: str = '%d', callback: Callable = None, callback_data: Any = None, parent: str = '', before: str = '', source: str = '', enabled: bool = True, width: int = 0, no_input: bool = False, clamped: bool = False, label: str = '', show: bool = True) -> None:
	"""Adds slider for a 4 int values. CTRL+Click to directly modify the value."""
	...

def add_spacing(*, name: str = 'spacing', count: int = 1, parent: str = '', before: str = '', show: bool = True) -> None:
	"""Adds vertical spacing."""
	...

def add_stair_series(plot: str, name: str, x: List[float], y: List[float], *, color: List[float] = (0, 0, 0, -1), weight: float = 1.0, update_bounds: bool = True, axis: int = 0) -> None:
	"""Adds a stair series to a plot."""
	...

def add_stem_series(plot: str, name: str, x: List[float], y: List[float], *, marker: int = 0, size: float = 4.0, weight: float = 1.0, outline: List[float] = (0, 0, 0, -1), fill: List[float] = (0, 0, 0, -1), update_bounds: bool = True, axis: int = 0) -> None:
	"""Adds a stem series to a plot."""
	...

def add_style_window(name: str, *, width: int = 700, height: int = 500, x_pos: int = 200, y_pos: int = 200, autosize: bool = False, no_resize: bool = False, no_title_bar: bool = False, no_move: bool = False, no_scrollbar: bool = False, no_collapse: bool = False, horizontal_scrollbar: bool = False, no_focus_on_appearing: bool = False, no_bring_to_front_on_focus: bool = False, no_close: bool = False, no_background: bool = False, label: str = '', show: bool = True) -> None:
	"""Creates a style window."""
	...

def add_tab(name: str, *, closable: bool = False, label: str = '', show: bool = True, no_reorder: bool = False, leading: bool = False, trailing: bool = False, no_tooltip: bool = False, parent: str = '', before: str = '') -> None:
	"""Adds a tab to a tab bar. Must be closed with the end command."""
	...

def add_tab_bar(name: str, *, reorderable: bool = False, callback: Callable = None, callback_data: Any = None, show: bool = True, parent: str = '', before: str = '') -> None:
	"""Adds a tab bar."""
	...

def add_tab_button(name: str, *, label: str = '', show: bool = True, no_reorder: bool = False, leading: bool = False, trailing: bool = False, no_tooltip: bool = False, callback: Callable = None, callback_data: Any = None, parent: str = '', before: str = '') -> None:
	"""Adds a tab button to a tab bar"""
	...

def add_table(name: str, headers: List[str], *, callback: Callable = None, callback_data: Any = None, parent: str = '', before: str = '', width: int = 0, height: int = 200, show: bool = True) -> None:
	"""Adds table."""
	...

<<<<<<< HEAD
def add_text(name: str, *, wrap: int = -1, color: List[float] = (0, 0, 0, -1), bullet: bool = False, parent: str = '', before: str = '', source: str = '', default_value: str = '', show: bool = True) -> None:
=======
def add_text(name: str, *, wrap: int = -1, color: List[float] = (0, 0, 0, -1), bullet: bool = False, tip: str = '', parent: str = '', before: str = '', source: str = '', default_value: str = '', show: bool = True) -> None:
>>>>>>> c0524d13
	"""Adds text"""
	...

def add_text_point(plot: str, name: str, x: float, y: float, *, vertical: bool = False, xoffset: int = 0.0, yoffset: int = 0.0, update_bounds: bool = True, axis: int = 0) -> None:
	"""Adds a point with text to a plot."""
	...

def add_texture(name: str, data: List[int], width: int, height: int, *, format: int = 0) -> None:
	"""Adds a texture."""
	...

def add_time_picker(name: str, *, default_value: dict = {'hour': 14, 'min': 32, 'sec': 23}, hour24: bool = False, callback: Callable = None, callback_data: Any = None, parent: str = '', before: str = '', show: bool = True) -> None:
	"""Adds a time selector widget."""
	...

def add_tooltip(tipparent: str, name: str, *, parent: str = '', before: str = '', show: bool = True) -> None:
	"""Adds an advanced tool tip for an item. This command must come immediately after the item the tip is for."""
	...

def add_tree_node(name: str, *, label: str = '', show: bool = True, parent: str = '', before: str = '', default_open: bool = False, open_on_double_click: bool = False, open_on_arrow: bool = False, leaf: bool = False, bullet: bool = False) -> None:
	"""Adds a tree node to add items to. Must be closed with the end command."""
	...

def add_value(name: str, value: Any) -> None:
	"""Adds a value to the value storage."""
	...

def add_window(name: str, *, width: int = -1, height: int = -1, x_pos: int = 200, y_pos: int = 200, autosize: bool = False, no_resize: bool = False, no_title_bar: bool = False, no_move: bool = False, no_scrollbar: bool = False, no_collapse: bool = False, horizontal_scrollbar: bool = False, no_focus_on_appearing: bool = False, no_bring_to_front_on_focus: bool = False, menubar: bool = False, no_close: bool = False, no_background: bool = False, label: str = '', show: bool = True, on_close: Callable = None) -> None:
	"""Creates a new window for following items to be added to."""
	...

def bring_draw_command_forward(drawing: str, tag: str) -> None:
	"""Brings draw command forward."""
	...

def bring_draw_command_to_front(drawing: str, tag: str) -> None:
	"""Brings draw command to front."""
	...

def cleanup_dearpygui() -> None:
	"""Cleans up DearPyGui after calling setup_dearpygui."""
	...

def clear_drawing(draw: str) -> None:
	"""Clears a drawing."""
	...

def clear_item_color(item: str) -> None:
	"""Clears individual color styles for an item."""
	...

def clear_item_style_vars(item: str) -> None:
	"""Clears individual styles variables for an item."""
	...

def clear_log(*, logger: str = '') -> None:
	"""Clears the logger."""
	...

def clear_plot(plot: str) -> None:
	"""Clears a plot."""
	...

def clear_table(table: str) -> None:
	"""Clears data in a table"""
	...

def close_popup(item: str) -> None:
	"""Closes a popup."""
	...

def configure_item(item: str, **Kwargs) -> None:
	"""Configures an item"""
	...

def decref_value(name: str) -> None:
	"""Decreases the reference count of a value."""
	...

def decrement_texture(name: str) -> None:
	"""Decrements a texture."""
	...

def delete_annotation(plot: str, name: str) -> None:
	"""Deletes an annotation"""
	...

def delete_column(table: str, column: int) -> None:
	"""Delete a column in a table."""
	...

def delete_data(name: str) -> None:
	"""Deletes data from storage."""
	...

def delete_drag_line(plot: str, name: str) -> None:
	"""Deletes a drag line if it exists."""
	...

def delete_drag_point(plot: str, name: str) -> None:
	"""Deletes a drag point if it exists."""
	...

def delete_draw_command(drawing: str, tag: str) -> None:
	"""Deletes a drawing item."""
	...

def delete_item(item: str, *, children_only: bool = False) -> None:
	"""Deletes an item if it exists."""
	...

def delete_row(table: str, row: int) -> None:
	"""Delete a row in a table."""
	...

def delete_series(plot: str, series: str) -> None:
	"""Deletes a series if it exists."""
	...

def does_item_exist(item: str) -> bool:
	"""Checks if item exists."""
	...

def draw_arrow(drawing: str, p1: List[float], p2: List[float], color: List[int], thickness: int, size: int, *, tag: str = '') -> None:
	"""Draws an arrow on a drawing."""
	...

def draw_bezier_curve(drawing: str, p1: List[float], p2: List[float], p3: List[float], p4: List[float], color: List[int], *, thickness: float = 1.0, segments: int = 0, tag: str = '') -> None:
	"""Draws a bezier curve on a drawing."""
	...

def draw_circle(drawing: str, center: List[float], radius: float, color: List[int], *, segments: int = 0, thickness: float = 1.0, fill: List[float] = (0, 0, 0, -1), tag: str = '') -> None:
	"""Draws a circle on a drawing."""
	...

def draw_image(drawing: str, file: str, pmin: List[float], pmax: List[float], *, uv_min: List[float] = (0.0, 0.0), uv_max: List[float] = (1.0, 1.0), color: List[int] = (255, 255, 255, 255), tag: str = '') -> None:
	"""Draws an image on a drawing. p_min (bottom-left) and p_max (upper-right) represent corners of the rectangle the image will be drawn to.Setting the p_min equal to the p_max will sraw the image to with 1:1 scale.uv_min and uv_max represent the normalized texture coordinates of the original image that will be shown. Using (0,0)->(1,1) texturecoordinates will generally display the entire texture."""
	...

def draw_line(drawing: str, p1: List[float], p2: List[float], color: List[int], thickness: int, *, tag: str = '') -> None:
	"""Draws a line on a drawing."""
	...

def draw_polygon(drawing: str, points: List[List[float]], color: List[int], *, fill: List[float] = (0, 0, 0, -1), thickness: float = 1.0, tag: str = '') -> None:
	"""Draws a polygon on a drawing."""
	...

def draw_polyline(drawing: str, points: List[List[float]], color: List[int], *, closed: bool = False, thickness: float = 1.0, tag: str = '') -> None:
	"""Draws lines on a drawing."""
	...

def draw_quad(drawing: str, p1: List[float], p2: List[float], p3: List[float], p4: List[float], color: List[int], *, fill: List[float] = (0, 0, 0, -1), thickness: float = 1.0, tag: str = '') -> None:
	"""Draws a quad on a drawing."""
	...

def draw_rectangle(drawing: str, pmin: List[float], pmax: List[float], color: List[int], *, fill: List[float] = (0, 0, 0, -1), rounding: float = 0.0, thickness: float = 1.0, tag: str = '') -> None:
	"""Draws a rectangle on a drawing."""
	...

def draw_text(drawing: str, pos: List[float], text: str, *, color: List[int] = (0, 0, 0, -1), size: int = 10, tag: str = '') -> None:
	"""Draws text on a drawing."""
	...

def draw_triangle(drawing: str, p1: List[float], p2: List[float], p3: List[float], color: List[int], *, fill: List[float] = (0, 0, 0, -1), thickness: float = 1.0, tag: str = '') -> None:
	"""Draws a triangle on a drawing."""
	...

def enable_docking(*, shift_only: bool = True, dock_space: bool = False) -> None:
	"""Decrements a texture."""
	...

def end() -> None:
	"""Ends a container."""
	...

def get_active_window() -> str:
	"""Returns the active window name."""
	...

def get_all_items() -> List[str]:
	"""Returns a list of all items."""
	...

def get_data(name: str) -> object:
	"""Retrieves data from storage."""
	...

def get_dearpygui_version() -> str:
	"""Returns the current version of Dear PyGui."""
	...

def get_delta_time() -> float:
	"""Returns time since last frame."""
	...

def get_draw_command(drawing: str, tag: str) -> dict:
	"""Returns an draw commands information"""
	...

def get_global_font_scale() -> float:
	"""Returns the global font scale."""
	...

def get_item_callback(item: str) -> Callable:
	"""Returns an item' callback"""
	...

def get_item_callback_data(item: str) -> Any:
	"""Returns an item' callback data"""
	...

def get_item_children(item: str) -> List[str]:
	"""Returns a list of an item's children."""
	...

def get_item_configuration(item: str) -> dict:
	"""Returns an items configuration"""
	...

def get_item_height(item: str) -> float:
	"""Returns an item's height."""
	...

def get_item_label(item: str) -> str:
	"""Gets an item's label."""
	...

def get_item_parent(item: str) -> str:
	"""Returns an item's parent."""
	...

def get_item_rect_max(item: str) -> [float, float]:
	"""Returns an item's maximum allowable size. [width, height]"""
	...

def get_item_rect_min(item: str) -> [float, float]:
	"""Returns an item's minimum allowable size. [width, height]"""
	...

def get_item_rect_size(item: str) -> [float, float]:
	"""Returns an item's current size. [width, height]"""
	...

def get_item_tip(item: str) -> str:
	"""Returns an item's tip."""
	...

def get_item_type(item: str) -> str:
	"""Returns an item's type"""
	...

def get_item_width(item: str) -> float:
	"""Returns an item's width."""
	...

def get_log_level(*, logger: str = '') -> int:
	"""Returns the log level."""
	...

def get_main_window_size() -> [int, int]:
	"""Returns the size of the main window."""
	...

def get_managed_column_width(item: str, column: int) -> Float:
	"""Returns the width of the ith column."""
	...

def get_mouse_drag_delta() -> (float, float):
	"""Returns the current mouse drag delta in pixels"""
	...

def get_mouse_pos(*, local: bool = True) -> (int, int):
	"""Returns the current mouse position in relation to the active window (minus titlebar) unless local flag is unset."""
	...

def get_plot_mouse_pos() -> (int, int):
	"""Returns the current mouse position in the currently hovered plot."""
	...

def get_plot_query_area(plot: str) -> List[float]:
	"""Returns the bounding axis limits for the query area [x_min, x_max, y_min, y_max]"""
	...

def get_plot_xlimits(plot: str) -> List[float]:
	"""Returns the plots x limits"""
	...

def get_plot_ylimits(plot: str) -> List[float]:
	"""Returns the plots x limits"""
	...

def get_style_antialiased_fill() -> bool:
	"""Gets anti-aliasing on filled shapes (rounded rectangles, circles, etc.)."""
	...

def get_style_antialiased_lines() -> bool:
	"""Gets anti-aliasing on lines/borders."""
	...

def get_style_button_text_align() -> List[float]:
	"""Gets alignment of button text when button is larger than text. Defaults to (0.5, 0.5) (centered)."""
	...

def get_style_child_border_size() -> float:
	"""Gets thickness of border around child windows."""
	...

def get_style_child_rounding() -> float:
	"""Gets radius of child window corners rounding."""
	...

def get_style_circle_segment_max_error() -> float:
	"""Gets maximum error (in pixels) allowed when using draw_circle()or drawing rounded corner rectangles with no explicit segment count specified."""
	...

def get_style_color_button_position() -> int:
	"""Gets side of the color button in the ColorEdit4 widget (left/right). Defaults to mvGuiDir_Right."""
	...

def get_style_curve_tessellation_tolerance() -> float:
	"""Gets Tessellation tolerance."""
	...

def get_style_display_safe_area_padding() -> List[float]:
	"""Gets safe area padding. Applies to popups/tooltips as well regular windows."""
	...

def get_style_frame_border_size() -> float:
	"""Gets thickness of border around frames."""
	...

def get_style_frame_padding() -> List[float]:
	"""Gets padding within a framed rectangle (used by most widgets)."""
	...

def get_style_frame_rounding() -> float:
	"""Gets radius of frame corners rounding."""
	...

def get_style_global_alpha() -> float:
	"""Gets global alpha applies to everything in Dear PyGui."""
	...

def get_style_grab_min_size() -> float:
	"""Gets minimum width/height of a grab box for slider/scrollbar."""
	...

def get_style_grab_rounding() -> float:
	"""Gets radius of grabs corners rounding. Set to 0.0 to have rectangular slider grabs."""
	...

def get_style_indent_spacing() -> float:
	"""Gets horizontal indentation when e.g. entering a tree node. Generally == (FontSize + FramePadding.x*2)."""
	...

def get_style_item_inner_spacing() -> List[float]:
	"""Gets horizontal and vertical spacing between within elements of a composed widget (e.g. a slider and its label)."""
	...

def get_style_item_spacing() -> List[float]:
	"""Gets horizontal and vertical spacing between widgets/lines."""
	...

def get_style_popup_border_size() -> float:
	"""Gets thickness of border around popup/tooltip windows."""
	...

def get_style_popup_rounding() -> float:
	"""Gets radius of popup window corners rounding. (Note that tooltip windows use WindowRounding)."""
	...

def get_style_scrollbar_rounding() -> float:
	"""Gets radius of grab corners for scrollbar."""
	...

def get_style_scrollbar_size() -> float:
	"""Gets width of the vertical scrollbar, Height of the horizontal scrollbar."""
	...

def get_style_selectable_text_align() -> List[float]:
	"""Gets alignment of selectable text. Defaults to (0.0, 0.0) (top-left aligned)."""
	...

def get_style_tab_border_size() -> float:
	"""Gets thickness of border around tabs."""
	...

def get_style_tab_rounding() -> float:
	"""Gets radius of upper corners of a tab. Set to 0.0 to have rectangular tabs."""
	...

def get_style_touch_extra_padding() -> List[float]:
	"""Get touch extra padding."""
	...

def get_style_window_border_size() -> float:
	"""Gets thickness of border around windows."""
	...

def get_style_window_menu_button_position() -> int:
	"""Gets side of the collapsing/docking button in the title bar (None/Left/Right). Defaults to mvGuiDir_Left."""
	...

def get_style_window_padding() -> List[float]:
	"""Gets padding within a window."""
	...

def get_style_window_rounding() -> float:
	"""Gets radius of window corners rounding."""
	...

def get_style_window_title_align() -> List[float]:
	"""Gets alignment for title bar text. Defaults to (0.0,0.5) for left-aligned,vertically centered."""
	...

def get_table_data(name: str) -> List[List[str]]:
	"""Gets table data."""
	...

def get_table_item(table: str, row: int, column: int) -> str:
	"""Gets a table's cell value."""
	...

def get_table_selections(table: str) -> List[List[int]]:
	"""Retrieves data from storage."""
	...

def get_theme() -> str:
	"""Returns the current theme."""
	...

def get_theme_item(item: int) -> (float, float, float, float):
	"""Returns a theme item's color"""
	...

def get_total_time() -> float:
	"""Returns total time since app started."""
	...

def get_value(name: str) -> Any:
	"""Returns an item's value or None if there is none."""
	...

def get_windows() -> List[str]:
	"""Returns a list of windows."""
	...

def incref_value(name: str) -> None:
	"""Increases the reference count of a value."""
	...

def insert_column(table: str, column_index: int, name: str, column: List[str]) -> None:
	"""Inserts a column into a table."""
	...

def insert_row(table: str, row_index: int, row: List[str]) -> None:
	"""Inserts a row into a table."""
	...

def is_dearpygui_running() -> bool:
	"""Checks if dearpygui is still running"""
	...

def is_item_activated(item: str) -> bool:
	"""Checks if an item has been activated."""
	...

def is_item_active(item: str) -> bool:
	"""Checks if an item is active."""
	...

def is_item_clicked(item: str) -> bool:
	"""Checks if an item is clicked."""
	...

def is_item_container(item: str) -> bool:
	"""Checks if an item is container."""
	...

def is_item_deactivated(item: str) -> bool:
	"""Checks if an item has been deactivated."""
	...

def is_item_deactivated_after_edit(item: str) -> bool:
	"""Checks if an item has been deactivated after editing."""
	...

def is_item_edited(item: str) -> bool:
	"""Checks if an item has been edited."""
	...

def is_item_focused(item: str) -> bool:
	"""Checks if an item is focused."""
	...

def is_item_hovered(item: str) -> bool:
	"""Checks if an item is hovered."""
	...

def is_item_shown(item: str) -> bool:
	"""Checks if an item is shown."""
	...

def is_item_toggled_open(item: str) -> bool:
	"""Checks if an item is toggled."""
	...

def is_item_visible(item: str) -> bool:
	"""Checks if an item is visible on screen."""
	...

def is_key_down(key: int) -> bool:
	"""Checks if the key is down."""
	...

def is_key_pressed(key: int) -> bool:
	"""Checks if the key is pressed."""
	...

def is_key_released(key: int) -> bool:
	"""Checks if the key is released."""
	...

def is_mouse_button_clicked(button: int) -> bool:
	"""Checks if the mouse button is clicked."""
	...

def is_mouse_button_double_clicked(button: int) -> bool:
	"""Checks if the mouse button is double clicked."""
	...

def is_mouse_button_down(button: int) -> bool:
	"""Checks if the mouse button is pressed."""
	...

def is_mouse_button_dragging(button: int, threshold: float) -> bool:
	"""Checks if the mouse is dragging."""
	...

def is_mouse_button_released(button: int) -> bool:
	"""Checks if the mouse button is released."""
	...

def is_plot_queried(plot: str) -> bool:
	"""Returns true if plot was queried"""
	...

def log(message: Any, *, level: str = 'TRACE', logger: str = '') -> None:
	"""Logs a trace level log."""
	...

def log_debug(message: Any, *, logger: str = '') -> None:
	"""Logs a debug level log."""
	...

def log_error(message: Any, *, logger: str = '') -> None:
	"""Logs a error level log."""
	...

def log_info(message: Any, *, logger: str = '') -> None:
	"""Logs a info level log."""
	...

def log_warning(message: Any, *, logger: str = '') -> None:
	"""Logs a warning level log."""
	...

def modify_draw_command(drawing: str, tag: str, **Kwargs) -> None:
	"""Configures an drawing command."""
	...

def move_item(item: str, *, parent: str = '', before: str = '') -> None:
	"""Moves an existing item."""
	...

def move_item_down(item: str) -> None:
	"""Moves item down if possible and if it exists."""
	...

def move_item_up(item: str) -> None:
	"""Moves item up if possible and if it exists."""
	...

def open_file_dialog(callback: Callable = None, extensions: str = '') -> None:
	"""Opens an 'open file' dialog."""
	...

def render_dearpygui_frame() -> None:
	"""Renders a DearPyGui frame. Should be called within a user's event loop. Must first call setup_dearpygui outside of event loop."""
	...

def reset_xticks(plot: str) -> None:
	"""Sets plots x ticks and labels back to automatic"""
	...

def reset_yticks(plot: str) -> None:
	"""Sets plots y ticks and labels back to automatic"""
	...

def select_directory_dialog(callback: Callable = None) -> None:
	"""Opens a select directory dialog."""
	...

def send_draw_command_back(drawing: str, tag: str) -> None:
	"""Sends draw command back."""
	...

def send_draw_command_to_back(drawing: str, tag: str) -> None:
	"""Sends draw command to the back."""
	...

def set_accelerator_callback(callback: Any) -> None:
	"""Callback similar to keypress but used for accelerator keys."""
	...

def set_color_map(plot: str, map: int) -> None:
	"""Sets the color map of the plot's series."""
	...

def set_exit_callback(callback: Any) -> None:
	"""Callback to run when exiting main window."""
	...

def set_global_font_scale(scale: float) -> None:
	"""Changes the global font scale."""
	...

def set_headers(table: str, headers: List[str]) -> None:
	"""Sets a tables headers."""
	...

def set_individual_color(item: str, id: int, color: List[float]) -> None:
	"""Sets an color of a theme item."""
	...

def set_item_callback(item: str, callback: Callable, *, callback_data: Any = None) -> None:
	"""Sets an item's callback if applicable."""
	...

def set_item_callback_data(item: str, callback_data: Any) -> None:
	"""Sets an item's callback data if applicable."""
	...

def set_item_color(item: str, style: int, color: List[float]) -> None:
	"""Sets an color style for a single item."""
	...

def set_item_height(item: str, height: int) -> None:
	"""Sets an item's height if applicable."""
	...

def set_item_label(item: str, label: str) -> None:
	"""Sets an item's label."""
	...

def set_item_style_var(item: str, style: int, value: List[float]) -> None:
	"""Sets an style variable for a single item."""
	...

def set_item_tip(item: str, tip: str) -> None:
	"""Sets a simple tooltip for an item."""
	...

def set_item_width(item: str, width: int) -> None:
	"""Sets an item's width."""
	...

def set_key_down_callback(callback: Callable) -> None:
	"""Sets a callback for a key down event."""
	...

def set_key_press_callback(callback: Callable) -> None:
	"""Sets a callback for a key press event."""
	...

def set_key_release_callback(callback: Callable) -> None:
	"""Sets a callback for a key release event."""
	...

def set_log_level(level: int, *, logger: str = '') -> None:
	"""Sets the log level."""
	...

def set_logger_window_title(title: str) -> None:
	"""Sets the title of the logger window."""
	...

def set_main_window_pos(x: int, y: int) -> None:
	"""Sets the main window position."""
	...

def set_main_window_resizable(resizable: bool) -> None:
	"""Sets the main window to be resizable."""
	...

def set_main_window_size(width: int, height: int) -> None:
	"""Sets the main window size."""
	...

def set_main_window_title(title: str) -> None:
	"""Sets the title of the main window."""
	...

def set_managed_column_width(item: str, column: int, width: float) -> None:
	"""Sets the width of the ith column."""
	...

def set_mouse_click_callback(callback: Callable) -> None:
	"""Sets a callback for a mouse click event."""
	...

def set_mouse_double_click_callback(callback: Callable) -> None:
	"""Sets a callback for a mouse double click event."""
	...

def set_mouse_down_callback(callback: Callable) -> None:
	"""Sets a callback for a mouse down event."""
	...

def set_mouse_drag_callback(callback: Callable, threshold: float) -> None:
	"""Sets a callback for a mouse drag event."""
	...

def set_mouse_move_callback(callback: Callable) -> None:
	"""Sets a callback for a mouse move event. Data is the mouse position in local coordinates."""
	...

def set_mouse_release_callback(callback: Callable) -> None:
	"""Sets a callback for a mouse release event."""
	...

def set_mouse_wheel_callback(callback: Callable) -> None:
	"""Sets a callback for a mouse wheel event."""
	...

def set_plot_xlimits(plot: str, xmin: float, xmax: float) -> None:
	"""Sets x axis limits of a plot. (can be undone with set_plot_xlimits_auto()"""
	...

def set_plot_xlimits_auto(plot: str) -> None:
	"""Sets plots x limits to be automatic."""
	...

def set_plot_ylimits(plot: str, ymin: float, ymax: float) -> None:
	"""Sets y axis limits of a plot. (can be undone with set_plot_ylimits_auto()"""
	...

def set_plot_ylimits_auto(plot: str) -> None:
	"""Sets plots y limits to be automatic."""
	...

def set_primary_window(window: str, value: bool) -> None:
	"""Sets the primary window to fill the viewport."""
	...

def set_render_callback(callback: Callable) -> None:
	"""Sets the callback to be ran every frame."""
	...

def set_resize_callback(callback: Callable, *, handler: str = '') -> None:
	"""Sets a callback for a window resize event."""
	...

def set_start_callback(callback: Any) -> None:
	"""Callback to run when starting main window."""
	...

def set_style_antialiased_fill(value: bool) -> None:
	"""Sets anti-aliasing on filled shapes (rounded rectangles, circles, etc.)."""
	...

def set_style_antialiased_lines(value: bool) -> None:
	"""Sets anti-aliasing on lines/borders. Disable if you are really tight on CPU/GPU."""
	...

def set_style_button_text_align(x: float, y: float) -> None:
	"""Sets alignment of button text when button is larger than text. Defaults to (0.5, 0.5) (centered)."""
	...

def set_style_child_border_size(value: float) -> None:
	"""Sets thickness of border around child windows. Generally set to 0.0 or 1.0. (Other values are not well tested and more CPU/GPU costly)."""
	...

def set_style_child_rounding(value: float) -> None:
	"""Sets radius of child window corners rounding. Set to 0.0 to have rectangular windows."""
	...

def set_style_circle_segment_max_error(value: float) -> None:
	"""Sets maximum error (in pixels) allowed when using draw_circle()or drawing rounded corner rectangles with no explicit segment count specified. Decrease for higher quality but more geometry."""
	...

def set_style_color_button_position(value: int) -> None:
	"""Sets side of the color button in the ColorEdit4 widget (left/right). Defaults to mvGuiDir_Right."""
	...

def set_style_curve_tessellation_tolerance(value: float) -> None:
	"""Sets Tessellation tolerance."""
	...

def set_style_display_safe_area_padding(x: float, y: float) -> None:
	"""Sets if you cannot see the edges of your screen (e.g. on a TV) increase the safe area padding. Apply to popups/tooltips as well regular windows. NB: Prefer configuring your TV sets correctly!"""
	...

def set_style_frame_border_size(value: float) -> None:
	"""Sets thickness of border around frames. Generally set to 0.0 or 1.0. (Other values are not well tested and more CPU/GPU costly)."""
	...

def set_style_frame_padding(x: float, y: float) -> None:
	"""Sets padding within a framed rectangle (used by most widgets)."""
	...

def set_style_frame_rounding(value: float) -> None:
	"""Sets radius of frame corners rounding. Set to 0.0 to have rectangular frame (used by most widgets)."""
	...

def set_style_global_alpha(value: float) -> None:
	"""Sets global alpha applies to everything in Dear PyGui."""
	...

def set_style_grab_min_size(value: float) -> None:
	"""Sets minimum width/height of a grab box for slider/scrollbar."""
	...

def set_style_grab_rounding(value: float) -> None:
	"""Sets radius of grabs corners rounding. Set to 0.0 to have rectangular slider grabs."""
	...

def set_style_indent_spacing(value: float) -> None:
	"""Sets horizontal indentation when e.g. entering a tree node. Generally == (FontSize + FramePadding.x*2)."""
	...

def set_style_item_inner_spacing(x: float, y: float) -> None:
	"""Sets horizontal and vertical spacing between within elements of a composed widget (e.g. a slider and its label)."""
	...

def set_style_item_spacing(x: float, y: float) -> None:
	"""Sets horizontal and vertical spacing between widgets/lines."""
	...

def set_style_popup_border_size(value: float) -> None:
	"""Sets thickness of border around popup/tooltip windows. Generally set to 0.0 or 1.0. (Other values are not well tested and more CPU/GPU costly)."""
	...

def set_style_popup_rounding(value: float) -> None:
	"""Sets radius of popup window corners rounding. (Note that tooltip windows use WindowRounding)."""
	...

def set_style_scrollbar_rounding(value: float) -> None:
	"""Sets radius of grab corners for scrollbar."""
	...

def set_style_scrollbar_size(value: float) -> None:
	"""Sets width of the vertical scrollbar, Height of the horizontal scrollbar."""
	...

def set_style_selectable_text_align(x: float, y: float) -> None:
	"""Sets alignment of selectable text. Defaults to (0.0, 0.0) (top-left aligned). It's generally important to keep this left-aligned if you want to lay multiple items on a same line."""
	...

def set_style_tab_border_size(value: float) -> None:
	"""Sets thickness of border around tabs."""
	...

def set_style_tab_rounding(value: float) -> None:
	"""Sets radius of upper corners of a tab. Set to 0.0 to have rectangular tabs."""
	...

def set_style_touch_extra_padding(x: float, y: float) -> None:
	"""Expand reactive bounding box for touch-based system where touch position is not accurate enough. Unfortunately we don't sort widgets so priority on overlap will always be given to the first widget. So don't grow this too much!"""
	...

def set_style_window_border_size(value: float) -> None:
	"""Sets thickness of border around windows. Generally set to 0.0 or 1.0. (Other values are not well tested and more CPU/GPU costly)."""
	...

def set_style_window_menu_button_position(value: int) -> None:
	"""Sets side of the collapsing/docking button in the title bar (None/Left/Right). Defaults to mvGuiDir_Left."""
	...

def set_style_window_padding(x: float, y: float) -> None:
	"""Sets padding within a window."""
	...

def set_style_window_rounding(value: float) -> None:
	"""Sets Radius of window corners rounding. Set to 0.0fto have rectangular windows. Large values tend to lead to variety of artifacts and are not recommended."""
	...

def set_style_window_title_align(x: float, y: float) -> None:
	"""Sets alignment for title bar text. Defaults to (0.0,0.5) for left-aligned,vertically centered."""
	...

def set_table_data(name: str, data: List[List[str]]) -> None:
	"""Overwrites table data."""
	...

def set_table_item(table: str, row: int, column: int, value: str) -> None:
	"""Sets a table's cell value."""
	...

def set_table_selection(table: str, row: int, column: int, value: bool) -> None:
	"""Sets a table's cell selection value."""
	...

def set_theme(theme: str) -> None:
	"""Set the application's theme to a built-in theme."""
	...

def set_theme_color(constant: int, color: List[float], item: str = ) -> None:
	"""Sets a color of a theme item."""
	...

def set_theme_item(item: int, r: int, g: int, b: int, a: int) -> None:
	"""Sets a theme item."""
	...

def set_value(name: str, value: Any) -> bool:
	"""Sets an item's value if applicable."""
	...

def set_vsync(value: bool) -> None:
	"""Sets vsync on or off."""
	...

def set_xticks(plot: str, label_pairs: Any) -> None:
	"""Sets plots x ticks and labels"""
	...

def set_yticks(plot: str, label_pairs: Any) -> None:
	"""Sets plots y ticks and labels"""
	...

def setup_dearpygui() -> None:
	"""Sets up DearPyGui for user controlled rendering. Only call once and you must call cleanup_deapygui when finished."""
	...

def show_item(name: str) -> None:
	"""Shows an item if it was hidden."""
	...

def show_logger() -> None:
	"""Shows the logging window. The Default log level is Trace"""
	...

def start_dearpygui(*, primary_window: str = '') -> None:
	"""Starts DearPyGui."""
	...

def stop_dearpygui() -> None:
	"""Stops DearPyGui."""
	...

def unindent(*, name: str = 'unindent', offset: float = 0.0, parent: str = '', before: str = '', show: bool = True) -> None:
	"""Unindents following items."""
	...
<|MERGE_RESOLUTION|>--- conflicted
+++ resolved
@@ -362,11 +362,7 @@
 	"""Adds table."""
 	...
 
-<<<<<<< HEAD
-def add_text(name: str, *, wrap: int = -1, color: List[float] = (0, 0, 0, -1), bullet: bool = False, parent: str = '', before: str = '', source: str = '', default_value: str = '', show: bool = True) -> None:
-=======
 def add_text(name: str, *, wrap: int = -1, color: List[float] = (0, 0, 0, -1), bullet: bool = False, tip: str = '', parent: str = '', before: str = '', source: str = '', default_value: str = '', show: bool = True) -> None:
->>>>>>> c0524d13
 	"""Adds text"""
 	...
 
