import dearpygui.core as dpg
import dearpygui.contexts as cxt
from dearpygui.logger import mvLogger
from math import sin, cos
import random
import uuid

demo_texture_container = dpg.add_texture_container()
demo_static_texture_1 = ""
demo_static_texture_2 = ""
demo_static_texture_3 = ""
demo_dynamic_texture_1 = ""
demo_dynamic_texture_2 = ""

def _help(message):
    """ Simple Helper """
    pass

def _log(sender, app_data, user_data):
    #dpg.log_debug(f"Sender was {sender}.", logger="Demo Logger")
    #dpg.log_debug(f"Data was {user_data}.", logger="Demo Logger")
    print(f"Sender was {sender}.")
    print(f"Data was {user_data}.")

def _config(sender, app_data, user_data):

    widget_type = dpg.get_item_info(sender)["type"]
    items = user_data

    if widget_type == "mvAppItemType::mvRadioButton":
        keyword = dpg.get_value(sender)
        value = True

    else:
        keyword = dpg.get_item_configuration(sender)["label"]
        value = dpg.get_value(sender)

    if isinstance(user_data, list):
        for item in items:
            dpg.configure_item(item, **{keyword: value})
    else:
        dpg.configure_item(items, **{keyword: value})

def _add_config_options(item, columns, *names, **kwargs):
    
    if columns == 1:
        if 'before' in kwargs:
            for name in names:
                dpg.add_checkbox(label=name, callback=_config, user_data=item, before=kwargs['before'], default_value=dpg.get_item_configuration(item)[name])
        else:
            for name in names:
                dpg.add_checkbox(label=name, callback=_config, user_data=item, default_value=dpg.get_item_configuration(item)[name])

    else:

        if 'before' in kwargs:

            with cxt.table(header_row=False, before=kwargs['before']):

                for i in range(0, columns):
                    dpg.add_table_column()

                for i in range(0, len(names)-1):
                    dpg.add_checkbox(label=names[i], callback=_config, user_data=item, default_value=dpg.get_item_configuration(item)[names[i]])
                    dpg.add_table_next_column()
                dpg.add_checkbox(label=names[-1], callback=_config, user_data=item, default_value=dpg.get_item_configuration(item)[names[-1]])

        else:

            with cxt.table(header_row=False):

                for i in range(0, columns):
                    dpg.add_table_column()

                for i in range(0, len(names)-1):
                    dpg.add_checkbox(label=names[i], callback=_config, user_data=item, default_value=dpg.get_item_configuration(item)[names[i]])
                    dpg.add_table_next_column()
                dpg.add_checkbox(label=names[-1], callback=_config, user_data=item, default_value=dpg.get_item_configuration(item)[names[-1]])

def _add_config_option(item, default_value, *names):
    dpg.add_radio_button(names, default_value=default_value, callback=_config, user_data=item)

def _hsv_to_rgb(h, s, v):
    if s == 0.0: return (v, v, v)
    i = int(h*6.) # XXX assume int() truncates!
    f = (h*6.)-i; p,q,t = v*(1.-s), v*(1.-s*f), v*(1.-s*(1.-f)); i%=6
    if i == 0: return (255*v, 255*t, 255*p)
    if i == 1: return (255*q, 255*v, 255*p)
    if i == 2: return (255*p, 255*v, 255*t)
    if i == 3: return (255*p, 255*q, 255*v)
    if i == 4: return (255*t, 255*p, 255*v)
    if i == 5: return (255*v, 255*p, 255*q)

def _create_static_textures():
    
    global demo_static_texture_1, demo_static_texture_2, demo_static_texture_3

    ## create static textures
    texture_data1 = []
    for i in range(0, 100*100):
        texture_data1.append(255/255)
        texture_data1.append(0)
        texture_data1.append(255/255)
        texture_data1.append(255/255)

    texture_data2 = []
    for i in range(0, 50*50):
        texture_data2.append(255/255)
        texture_data2.append(255/255)
        texture_data2.append(0)
        texture_data2.append(255/255)

    texture_data3 = []
    for row in range(0, 50):
        for column in range(0, 50):
            texture_data3.append(255/255)
            texture_data3.append(0)
            texture_data3.append(0)
            texture_data3.append(255/255)
        for column in range(0, 50):
            texture_data3.append(0)
            texture_data3.append(255/255)
            texture_data3.append(0)
            texture_data3.append(255/255)
    for row in range(0, 50):
        for column in range(0, 50):
            texture_data3.append(0)
            texture_data3.append(0)
            texture_data3.append(255/255)
            texture_data3.append(255/255)
        for column in range(0, 50):
            texture_data3.append(255/255)
            texture_data3.append(255/255)
            texture_data3.append(0)
            texture_data3.append(255/255)

    demo_static_texture_1 = dpg.add_static_texture(100, 100, texture_data1, parent=demo_texture_container)
    demo_static_texture_2 = dpg.add_static_texture(50, 50, texture_data2, parent=demo_texture_container)
    demo_static_texture_3 = dpg.add_static_texture(100, 100, texture_data3, parent=demo_texture_container)

def _create_dynamic_textures():
    
    global demo_dynamic_texture_1, demo_dynamic_texture_2

    ## create dynamic textures
    texture_data1 = []
    for i in range(0, 100*100):
        texture_data1.append(255/255)
        texture_data1.append(0)
        texture_data1.append(255/255)
        texture_data1.append(255/255)

    texture_data2 = []
    for i in range(0, 50*50):
        texture_data2.append(255/255)
        texture_data2.append(255/255)
        texture_data2.append(0)
        texture_data2.append(255/255)

    demo_dynamic_texture_1 = dpg.add_dynamic_texture(100, 100, texture_data1, parent=demo_texture_container)
    demo_dynamic_texture_2 = dpg.add_dynamic_texture(50, 50, texture_data2, parent=demo_texture_container)

def _update_dynamic_textures(sender, app_data, user_data):

    global demo_dynamic_texture_1, demo_dynamic_texture_2

    new_color = dpg.get_value(sender)
    new_color[0] = new_color[0]/255
    new_color[1] = new_color[1]/255
    new_color[2] = new_color[2]/255
    new_color[3] = new_color[3]/255

    if user_data == 1:
        texture_data = []
        for i in range(0, 100*100):
            texture_data.append(new_color[0])
            texture_data.append(new_color[1])
            texture_data.append(new_color[2])
            texture_data.append(new_color[3])
        dpg.set_value(demo_dynamic_texture_1, texture_data)

    elif user_data == 2:
        texture_data = []
        for i in range(0, 50*50):
            texture_data.append(new_color[0])
            texture_data.append(new_color[1])
            texture_data.append(new_color[2])
            texture_data.append(new_color[3])
        dpg.set_value(demo_dynamic_texture_2, texture_data)

def _on_demo_close(sender, app_data, user_data):
    dpg.delete_item(sender)

def show_demo():

    ## create a logger
    logger = mvLogger()
    logger.log_level = 0
    logger.log("trace message boi")
    logger.log_debug("debug message boi")
    logger.log_info("info message boi")
    logger.log_warning("warning message boi")
    logger.log_error("error message boi")
    logger.log_critical("critical message boi")

    def event_handler(sender, data):
        logger.log(f"{sender} '\t' {data}")

    _create_static_textures()
    _create_dynamic_textures()

    with cxt.window(id="Dear PyGui Demo", width=800, height=800, on_close=_on_demo_close) as demo_id:
    
        with cxt.menu_bar():

            with cxt.menu(label="File"):

                dpg.add_menu_item(label="New")
                dpg.add_menu_item(label="Open")

                with cxt.menu(label="Open Recent"):

                    dpg.add_menu_item(label="harrel.c")
                    dpg.add_menu_item(label="patty.h")
                    dpg.add_menu_item(label="nick.py")

                dpg.add_menu_item(label="Save")
                dpg.add_menu_item(label="Save As...")

                with cxt.menu(label="Settings"):

                    dpg.add_menu_item(label="Option 1", callback=_log)
                    dpg.add_menu_item(label="Option 2", check=True, callback=_log)
                    dpg.add_menu_item(label="Option 3", check=True, default_value=True, callback=_log)

                    with cxt.child(height=60, autosize_x=True):
                        for i in range(0, 10):
                            dpg.add_text(f"Scolling Text{i}")

                    dpg.add_slider_float(label="Slider Float")
                    dpg.add_input_int(label="Input Int")
                    dpg.add_combo(("Yes", "No", "Maybe"), label="Combo")

            with cxt.menu(label="Tools"):

                dpg.add_menu_item(label="Show About", callback=lambda:dpg.show_tool("mvAboutWindow"))
                dpg.add_menu_item(label="Show Metrics", callback=lambda:dpg.show_tool("mvMetricsWindow"))
                dpg.add_menu_item(label="Show Documentation", callback=lambda:dpg.show_tool("mvDocWindow"))
                dpg.add_menu_item(label="Show Debug", callback=lambda:dpg.show_tool("mvDebugWindow"))
                dpg.add_menu_item(label="Show Style Editor", callback=lambda:dpg.show_tool("mvStyleWindow"))
                dpg.add_menu_item(label="Show Font Manager", callback=lambda:dpg.show_tool("mvFontManager"))
                dpg.add_menu_item(label="Show Item Registry", callback=lambda:dpg.show_tool("mvItemRegistry"))

        dpg.add_text(f'Dear PyGui says hello. ({dpg.get_dearpygui_version()})')
        dpg.add_text("This code for this demo can be found here: ")
        dpg.add_text("https://github.com/hoffstadt/DearPyGui/blob/master/DearPyGui/dearpygui/demo.py")

        with cxt.collapsing_header(label="Window Options"):

            _add_config_options(demo_id, 3, 
                                        "no_title_bar", "no_scrollbar", "menubar", 
                                        "no_move", "no_resize", "no_collapse",
                                        "no_close", "no_background", "no_bring_to_front_on_focus"
                                        )
  
        with cxt.collapsing_header(label="Widgets"):
        
            with cxt.tree_node(label="Basic"):

                with cxt.group(horizontal=True):
                    dpg.add_button(label="Button", callback=_log)
                    dpg.add_button(label="Button", callback=_log, small=True)
                    dpg.add_button(label="Button", callback=_log, arrow=True) # default direction is mvDir_Up
                    dpg.add_button(label="Button", callback=_log, arrow=True, direction=dpg.mvDir_Left)
                    dpg.add_button(label="Button", callback=_log, arrow=True, direction=dpg.mvDir_Right)
                    dpg.add_button(label="Button", callback=_log, arrow=True, direction=dpg.mvDir_Down)

                dpg.add_checkbox(label="checkbox", callback=_log)
                dpg.add_radio_button(("radio a", "radio b", "radio c"), callback=_log, horizontal=True)
                dpg.add_selectable(label="selectable", callback=_log)

                with cxt.group(horizontal=True):

                    for i in range(0, 7):
                        dpg.add_button(label="Click", callback=_log)
                        dpg.set_theme_style(dpg.mvThemeStyle_Button_Rounding, i*5, item=dpg.last_item())
                        dpg.set_theme_style(dpg.mvThemeStyle_Button_PaddingX, i*3, item=dpg.last_item())
                        dpg.set_theme_style(dpg.mvThemeStyle_Button_PaddingY, i*3, item=dpg.last_item())
                        dpg.set_theme_color(dpg.mvThemeCol_Button_Bg, _hsv_to_rgb(i/7.0, 0.6, 0.6), item=dpg.last_item())
                        dpg.set_theme_color(dpg.mvThemeCol_Button_Active, _hsv_to_rgb(i/7.0, 0.8, 0.8), item=dpg.last_item())
                        dpg.set_theme_color(dpg.mvThemeCol_Button_Hovered, _hsv_to_rgb(i/7.0, 0.7, 0.7), item=dpg.last_item())

                with cxt.group(horizontal=True):

                    dpg.add_text("Press a button: ")
                    widget = dpg.add_text("0")
                    dpg.add_button(arrow=True, direction=dpg.mvDir_Left, user_data=widget, callback=lambda s, a, u: dpg.set_value(u, int(dpg.get_value(u))-1))
                    dpg.add_button(arrow=True, direction=dpg.mvDir_Right, user_data=widget, callback=lambda s, a, u: dpg.set_value(u, int(dpg.get_value(u))+1))

                widget2 = dpg.add_text("hover me")
                # TODO: uncomment after tooltip is fixed
                #with cxt.tooltip(parent=widget2): # note that "parent" is the item the tooltip show's for
                #    dpg.add_text("I'm a fancy tooltip")

                dpg.add_separator()

                dpg.add_text("Value", label="Label", show_label=True)
                dpg.add_combo(("AAAA", "BBBB", "CCCC", "DDDD", "EEEE", "FFFF", "GGGG", "HHHH", "IIII", "JJJJ", "KKKK"), label="combo", default_value="AAAA", callback=_log)
                dpg.add_input_text(label="input text", default_value="Hello, world!", callback=_log)
                _help(
                        "USER:\n"
                        "Hold SHIFT or use mouse to select text.\n"
                        "CTRL+Left/Right to word jump.\n"
                        "CTRL+A or double-click to select all.\n"
                        "CTRL+X,CTRL+C,CTRL+V clipboard.\n"
                        "CTRL+Z,CTRL+Y undo/redo.\n"
                        "ESCAPE to revert.\n\n")
                dpg.add_input_text(label="input text (w/ hint)", hint="enter text here", callback=_log)
                dpg.add_input_int(label="input int", callback=_log)
                dpg.add_input_float(label="input float", callback=_log)
                dpg.add_input_float(label="input scientific", format="%e", callback=_log)
                dpg.add_input_floatx(label="input floatx", callback=_log, default_value=[1,2,3,4])
                dpg.add_drag_int(label="drag int", callback=_log)
                _help(
                        "Click and drag to edit value.\n"
                        "Hold SHIFT/ALT for faster/slower edit.\n"
                        "Double-click or CTRL+click to input value.")
                dpg.add_drag_int(label="drag int 0..100", format="%d%%", callback=_log)
                dpg.add_drag_float(label="drag float", callback=_log)
                dpg.add_drag_float(label="drag small float", default_value=0.0067, format="%.06f ns", callback=_log)
                dpg.add_slider_int(label="slider int", max_value=3, callback=_log)
                _help("CTRL+click to enter value.")
                dpg.add_slider_float(label="slider float", max_value=1.0, format="ratio = %.3f", callback=_log)
                dpg.add_slider_int(label="slider angle", min_value=-360, max_value=360, format="%d deg", callback=_log)
                _help(
                        "Click on the colored square to open a color picker.\n"
                        "Click and hold to use drag and drop.\n"
                        "Right-click on the colored square to show options.\n"
                        "CTRL+click on individual component to input value.\n")
                dpg.add_color_edit((102, 179, 0, 128), label="color edit 4", callback=_log, uint8=True)
                dpg.add_color_edit(default_value=(.5, 1, .25, .1), label="color edit 3", callback=_log, m_3component=True, uint8=True, floats=False)
                dpg.add_listbox(("Apple", "Banana", "Cherry", "Kiwi", "Mango", "Orange", "Pineapple", "Strawberry", "Watermelon"), label="listbox", num_items=4, callback=_log)
                dpg.add_color_button()

            with cxt.tree_node(label="Combo"):

                items = ("A","B","C","D","E","F","G","H","I","J","K","L","M" "O","P","Q","R","S","T","U","V","W","X","Y","Z")
                combo_id = dpg.add_combo(items, label="combo")

                with cxt.table(header_row=False, before=dpg.last_item()):

                    dpg.add_table_column()
                    dpg.add_table_column()

                    _add_config_options(combo_id, 1, "popup_align_left", "no_arrow_button", "no_preview")
                    dpg.add_table_next_column()
                    _add_config_option(combo_id, "height_regular", "height_small","height_regular","height_large","height_largest")
   
            with cxt.tree_node(label="List Boxes"):
                items = ("A","B","C","D","E","F","G","H","I","J","K","L","M" "O","P","Q","R","S","T","U","V","W","X","Y","Z")
                listbox_1 = dpg.add_listbox(items, label="listbox 1 (full)")
                listbox_2 = dpg.add_listbox(items, label="listbox 2", width=200)
                dpg.add_input_int(label="num_items",callback=_config, user_data=[listbox_1, listbox_2], before = listbox_1)
                dpg.add_slider_int(label="width", default_value=200, callback=_config, user_data=listbox_2, before = listbox_1, max_value=500)
        
            with cxt.tree_node(label="Selectables"):
                
                with cxt.tree_node(label="Basic"):
                    dpg.add_selectable(label="1. I am selectable")
                    dpg.add_text("2. I am not selectable")

                with cxt.tree_node(label="Selection State: Single"):

                    def _selection(sender, app_data, user_data):
                        for item in user_data:
                            if item != sender:
                               dpg.set_value(item, False)
                    items = (
                        dpg.add_selectable(label="1. I am selectable"),
                        dpg.add_selectable(label="2. I am selectable"),
                        dpg.add_selectable(label="3. I am selectable"),
                        dpg.add_selectable(label="4. I am selectable"),
                        dpg.add_selectable(label="5. I am selectable"),
                        )

                    for item in items:
                        dpg.configure_item(item, callback=_selection, user_data=items)

            with cxt.tree_node(label="Bullets"):

                dpg.add_text("Bullet point 1", bullet=True)
                dpg.add_text("Bullet point 2\nbullet text can be\nOn multiple lines", bullet=True)
                with cxt.tree_node(label="Tree node"):
                    dpg.add_text("Another bullet point", bullet=True)
                dpg.add_text("1", bullet=True)
                dpg.add_same_line()
                dpg.add_button(label="Button", small=True)

            with cxt.tree_node(label="Text"):

                with cxt.tree_node(label="Colored Text"):
                
                    dpg.add_text("Pink", color=(255, 0, 255))
                    dpg.add_text("Yellow", color=(255, 255, 0))

                with cxt.tree_node(label="Word Wrapping"):

                    paragraph1 = 'This text should automatically wrap on the edge of the window.The current implementation for the text wrapping follows simple rules suited for English and possibly other languages'
                    paragraph2 = 'The lazy dong is a good dog. This paragraph should fit within the child. Testing a 1 character word. The quick brown fox jumps over the lazy dog.'

                    dpg.add_text(paragraph1, wrap=0)
                    widget_id = dpg.add_slider_int(label="wrap width", default_value=500, max_value=1000, 
                                       callback=lambda s, a, u: dpg.configure_item(u, wrap=dpg.get_value(s)))
                    dpg.add_text(paragraph2, wrap=500)
                    dpg.configure_item(widget_id, user_data=dpg.last_item())

            with cxt.tree_node(label="Text Input"):

                with cxt.tree_node(id="Multi-line Text Input"):

                    paragraph = """/*\n
                        The Pentium F00F bug, shorthand for F0 0F C7 C8,\n
                        the hexadecimal encoding of one offending instruction,\n
                        more formally, the invalid operand with locked CMPXCHG8B\n
                        instruction bug, is a design flaw in the majority of\n
                        Intel Pentium, Pentium MMX, and Pentium OverDrive\n
                        processors (all in the P5 microarchitecture).\n
                        */\n\n
                        label:\n
                        \tlock cmpxchg8b eax\n"""

                    dpg.add_input_text(label="input text", multiline=True, default_value=paragraph, height=300, callback=_log, tab_input=True)

                    _add_config_options(dpg.last_item(), 1, 
                            "readonly", "on_enter")

                with cxt.tree_node(label="Filtered Text Input"):

                    dpg.add_input_text(callback=_log, label="default")
                    dpg.add_input_text(callback=_log, label="decimal", decimal=True)
                    dpg.add_input_text(callback=_log, label="no blank", no_spaces=True)
                    dpg.add_input_text(callback=_log, label="uppercase", uppercase=True)
                    dpg.add_input_text(callback=_log, label="scientific", scientific=True)
                    dpg.add_input_text(callback=_log, label="hexdecimal", hexadecimal=True)
            
                with cxt.tree_node(label="Password Input"):

                    password = dpg.add_input_text(label="password", password=True, callback=_log)
                    dpg.add_input_text(label="password (w/ hint)", password=True, hint="<password>", source=password, callback=_log)
                    dpg.add_input_text(label="password (clear)", source=password, callback=_log)

            with cxt.tree_node(label="Simple Plots"):

                data = (0.6, 0.1, 1.0, 0.5, 0.92, 0.1, 0.2)
                dpg.add_simple_plot(label="Frame Times", default_value=data)
                dpg.add_simple_plot(label="Histogram", default_value=data, height=80, histogram=True, min_scale=0.0)

                data1 = []
                for i in range(0, 70):
                    data1.append(cos(3.14*6*i/180))

                dpg.add_simple_plot(label="Lines", default_value=data1, height=80)
                dpg.add_simple_plot(label="Histogram", default_value=data1, height=80, histogram=True)
                dpg.add_progress_bar(label="Progress Bar", default_value=0.78, overlay="78%")
                dpg.add_same_line()
                dpg.add_text("Progress Bar")
                dpg.add_progress_bar(default_value=0.78, overlay="1367/1753")
                dpg.set_theme_color(dpg.mvThemeCol_ProgressBar_Bar, (255,0,0, 255), item=dpg.last_item())

            with cxt.tree_node(label="Multi-component Widgets"):

                for i in range(2, 5):

                    with cxt.group():
                        float_source = dpg.add_input_floatx(label=f"input float {i}", min_value=0.0, max_value=100.0, size=i)
                        dpg.add_drag_floatx(label=f"drag float {i}", source=float_source, size=i)
                        dpg.add_slider_floatx(label=f"slider float {i}", source=float_source, size=i)

                    with cxt.group():

                        int_source = dpg.add_input_intx(label=f"input int {i}", min_value=0, max_value=100, size=i)
                        dpg.add_drag_intx(label=f"drag int {i}", source=int_source, size=i)
                        dpg.add_slider_intx(label=f"slider int {i}", source=int_source, size=i)
            
                    dpg.add_dummy(height=10)

            with cxt.tree_node(label="Vertical Sliders"):

                dpg.add_slider_int(label=" ", default_value=1, vertical=True, max_value=5, height=160)
                dpg.add_same_line()

                with cxt.group(horizontal=True):

                    with cxt.group(horizontal=True):

                        values = [ 0.0, 0.60, 0.35, 0.9, 0.70, 0.20, 0.0 ]

                        for i in range(0, 7):
                            dpg.add_slider_float(label=" ", default_value=values[i], vertical=True, max_value=1.0, height=160)
                            dpg.set_theme_color(dpg.mvThemeCol_SliderFloat_Bg, _hsv_to_rgb(i/7.0, 0.5, 0.5), item=dpg.last_item())
                            dpg.set_theme_color(dpg.mvThemeCol_SliderFloat_Grab, _hsv_to_rgb(i/7.0, 0.9, 0.9), item=dpg.last_item())
                            dpg.set_theme_color(dpg.mvThemeCol_SliderFloat_BgActive, _hsv_to_rgb(i/7.0, 0.7, 0.5), item=dpg.last_item())
                            dpg.set_theme_color(dpg.mvThemeCol_SliderFloat_BgHovered, _hsv_to_rgb(i/7.0, 0.6, 0.5), item=dpg.last_item())

                    with cxt.group():
                        for i in range(0, 3):
                            with cxt.group(horizontal=True):
                                values = [ 0.20, 0.80, 0.40, 0.25 ]
                                for j in range(0, 4):
                                    dpg.add_slider_float(label=" ", default_value=values[j], vertical=True, max_value=1.0, height=50)

                    with cxt.group(horizontal=True):
                        dpg.add_slider_float(label=" ", vertical=True, max_value=1.0, height=160, width=40)
                        dpg.add_slider_float(label=" ", vertical=True, max_value=1.0, height=160, width=40)
                        dpg.add_slider_float(label=" ", vertical=True, max_value=1.0, height=160, width=40)
                        dpg.add_slider_float(label=" ", vertical=True, max_value=1.0, height=160, width=40)

            with cxt.tree_node(label="Time/Date Widgets"):

                dpg.add_time_picker(default_value={'hour': 14, 'min': 32, 'sec': 23})
                dpg.add_separator()
            
                with cxt.table(header_row=False):

                    dpg.add_table_column()
                    dpg.add_table_column()
                    dpg.add_table_column()

                    dpg.add_date_picker(level=0, default_value={'month_day': 8, 'year':93, 'month':5})
                    dpg.add_table_next_column()
                    dpg.add_date_picker(level=1, default_value={'month_day': 8, 'year':93, 'month':5})
                    dpg.add_table_next_column()
                    dpg.add_date_picker(level=2, default_value={'month_day': 8, 'year':93, 'month':5})

            with cxt.tree_node(label="Loading Indicators"):

                dpg.add_loading_indicator()
                dpg.add_same_line()
                dpg.add_loading_indicator(style=1)

            with cxt.tree_node(label="Knobs"):

                with cxt.group(horizontal=True):

                    dpg.add_knob_float(label="K1")
                    dpg.add_knob_float(label="K2", default_value=25.0)
                    dpg.add_knob_float(label="K3", default_value=50.0)

            with cxt.tree_node(label="2D/3D Sliders"):

                dpg.add_3d_slider(label="3D Slider", scale=0.5)

        with cxt.collapsing_header(label="Layout & Scrolling"):

            with cxt.tree_node(label="Widgets Width"):
                
                dpg.add_text("Width=100")
                dpg.add_drag_float(label="float", width=100)

                dpg.add_text("Width=-100")
                dpg.add_drag_float(label="float", width=-100)

                dpg.add_text("Width=-1")
                dpg.add_drag_float(label="float", width=-1)

                dpg.add_text("group with width=75")
                with cxt.group(width=75):
                    dpg.add_drag_float(label="float")
                    dpg.add_drag_float(label="float")
                    dpg.add_drag_float(label="float")

            with cxt.tree_node(label="Basic Horizontal Layout"):

                dpg.add_text("(Use add_same_line(), to keep adding items to the right of the preceding item)", bullet=True)
                dpg.add_text("Normal buttons")
                dpg.add_same_line()
                dpg.add_button(label="Banana")
                dpg.add_same_line()
                dpg.add_button(label="Apple")
                dpg.add_same_line()
                dpg.add_button(label="Corniflower")

                dpg.add_text("Small buttons")
                dpg.add_same_line()
                dpg.add_button(label="Like this one", small=True)
                dpg.add_same_line()
                dpg.add_text("can fit within a text block")

                dpg.add_text("Aligned")
                dpg.add_same_line(xoffset=150)
                dpg.add_text("x=150")
                dpg.add_same_line(xoffset=300)
                dpg.add_text("x=300")

                dpg.add_text(default_value="Aligned")
                dpg.add_same_line(xoffset=150)
                dpg.add_button(label="x=150", small=True)
                dpg.add_same_line(xoffset=300)
                dpg.add_button(label="x=300", small=True)

                dpg.add_checkbox(label="My")
                dpg.add_same_line()
                dpg.add_checkbox(label="Tailor")
                dpg.add_same_line()
                dpg.add_checkbox(label="is")
                dpg.add_same_line()
                dpg.add_checkbox(label="rich")

                dpg.add_text("Lists:")
                dpg.add_listbox(("AAAA", "BBBB", "CCCC", "DDDD"), default_value="AAAA", width=100, label="")
                dpg.add_same_line()
                dpg.add_listbox(("AAAA", "BBBB", "CCCC", "DDDD"), default_value="BBBB", width=100, label="")
                dpg.add_same_line()
                dpg.add_listbox(("AAAA", "BBBB", "CCCC", "DDDD"), default_value="CCCC", width=100, label="")
                dpg.add_same_line()
                dpg.add_listbox(("AAAA", "BBBB", "CCCC", "DDDD"), default_value="DDDD", width=100, label="")
                
                dpg.add_text("Spacing(100):")
                dpg.add_button(label="A", width=50, height=50)
                dpg.add_same_line(spacing=100)
                dpg.add_button(label="B", width=50, height=50)

            with cxt.tree_node(label="Ordered pack style"):
                dpg.add_button(label="Button 1")
                dpg.add_button(label="Button 2")
                dpg.add_button(label="Button 3")

            with cxt.tree_node(label="Out of order pack style"):
                with cxt.child(id="out of order pack parent", width=100, height=50):
                    pass
                dpg.add_button(id="out of order button 1", label="Button 1")
                dpg.add_button(label="Button 2")
                dpg.add_button(label="Button 3", before="out of order button 1")
                dpg.add_button(label="Button 4", parent="out of order pack parent")

            with cxt.tree_node(id="Absolute Position Placement"):
                dpg.add_button(label="Set Button 2 Pos", callback=lambda: dpg.set_item_pos(B2, x=50, y=125))
                dpg.add_button(label="Reset Button 2 Pos", callback=lambda: dpg.reset_pos(B2))
                dpg.add_button(label="Button 1", pos=[50,50], width=75, height=75)
                B2 = dpg.add_button(label="Button 2", width=75, height=75)
                dpg.add_button(label="Button 3")
        
            with cxt.tree_node(id="Grid Layout using Table API"):
                dpg.add_text("Tables can be used to layout items in an equally spaced grid pattern.")
                dpg.add_text("See tables section for more detail on tables.")
                dpg.add_checkbox(label="resizable", callback=_config, user_data="layout_demo_table")
                dpg.add_checkbox(label="borders_innerH", callback=_config, user_data="layout_demo_table", default_value=True)
                dpg.add_checkbox(label="borders_outerH", callback=_config, user_data="layout_demo_table", default_value=True)
                dpg.add_checkbox(label="borders_innerV", callback=_config, user_data="layout_demo_table", default_value=True)
                dpg.add_checkbox(label="borders_outerV", callback=_config, user_data="layout_demo_table", default_value=True)
                with cxt.table(id="layout_demo_table", header_row=False, borders_innerH=True, borders_outerH=True, borders_innerV=True, borders_outerV=True):
                    dpg.add_table_column()
                    dpg.add_table_column()
                    dpg.add_table_column()
                    dpg.add_button(label="Button 1")
                    dpg.add_table_next_column()
                    dpg.add_button(label="Button 2")
                    dpg.add_table_next_column()
                    dpg.add_button(label="Button 3")
                    dpg.add_table_next_column()
                    dpg.add_table_next_column()
                    dpg.add_table_next_column()
                    dpg.add_button(label="Button 4")
                    dpg.add_table_next_column()
                    dpg.add_button(label="Button 5")

            with cxt.tree_node(label="Containers"):

                with cxt.tree_node(label="Tree Nodes"):
                    with cxt.tree_node(label="Tree Node (selectable)", selectable=True):
                        dpg.add_button(label="Button 1")
                        dpg.add_button(label="Button 2")
                        dpg.add_button(label="Button 3")
                    with cxt.tree_node(label="Tree Node (bullet)", bullet=True):
                        dpg.add_button(label="Button 1")
                        dpg.add_button(label="Button 2")
                        dpg.add_button(label="Button 3")
                
                with cxt.tree_node(label="Groups"):
                    dpg.add_text("Groups are used to control child items placement, width, and provide a hit box for things like is the set of items are hovered, ect...")
                    with cxt.group(id="group 1", horizontal=True):
                        dpg.add_button(label="Button 1")
                        dpg.add_button(label="Button 2")
                        dpg.add_button(label="Button 3")
                    with cxt.group(width=150):
                        dpg.add_button(label="Button 1")
                        dpg.add_button(label="Button 2")
                        dpg.add_button(label="Button 3")
                    with cxt.group():
                        dpg.add_button(label="Button 1")
                        dpg.add_button(label="Button 2")
                        dpg.add_button(label="Button 3")
                
                with cxt.tree_node(label="Child windows"):
                    dpg.add_text("Child windows are basically embedded windows and provide much more structure and control of the containing items than groups.")
                    with cxt.group(horizontal=True):
                        dpg.add_checkbox(label="autosize_x", callback=_config, user_data="demo_layout_child")
                        dpg.add_checkbox(label="autosize_y", callback=_config, user_data="demo_layout_child")
                        dpg.add_checkbox(label="menubar", callback=_config, user_data="demo_layout_child")
                        dpg.add_checkbox(label="no_scrollbar", callback=_config, user_data="demo_layout_child")
                        dpg.add_checkbox(label="horizontal_scrollbar", callback=_config, user_data="demo_layout_child")
                        dpg.add_checkbox(label="border", default_value=True, callback=_config, user_data="demo_layout_child")
                    with cxt.child(id="demo_layout_child", width=200, height=200):
                        with cxt.menu_bar():
                            with cxt.menu(label="Menu"):
                                pass
                        for i in range(0, 20):
                            dpg.add_text(default_value="A pretty long sentence if you really think about it. It's also pointless. we need this to be even longer")
                    with cxt.child(autosize_x=True, height=130, menubar=True):
                        with cxt.menu_bar():
                            dpg.add_menu(label="Menu Options")
                        dpg.add_button(label="Button 1")
                        dpg.add_button(label="Button 2")
                        dpg.add_button(label="Button 3")
                    with cxt.child(width=100, height=150, horizontal_scrollbar=True):
                        dpg.add_button(label="Button 1")
                        dpg.add_button(label="Button 2")
                        dpg.add_button(label="Button 3")
                        dpg.add_button(label="Button 4", width=150)
                        dpg.add_button(label="Button 5")
                        dpg.add_button(label="Button 6")
                    dpg.add_same_line()
                    with cxt.child(width=100, height=110):
                        dpg.add_button(label="Button 1")
                        dpg.add_button(label="Button 2")
                        dpg.add_button(label="Button 3")
                
                with cxt.tree_node(label="Collapsing Headers"):
                    with cxt.collapsing_header(label="Collapsing Header"):
                        dpg.add_button(label="Button 1")
                        dpg.add_button(label="Button 2")
                        dpg.add_button(label="Button 3")
                    with cxt.collapsing_header(label="Collapsing Header (close)", closable=True):
                        dpg.add_button(label="Button 1")
                        dpg.add_button(label="Button 2")
                        dpg.add_button(label="Button 3")
                    with cxt.collapsing_header(label="Collapsing Header (bullet)", bullet=True):
                        dpg.add_button(label="Button 1")
                        dpg.add_button(label="Button 2")
                        dpg.add_button(label="Button 3")
                    with cxt.collapsing_header(label="Collapsing Header (leaf)", leaf=True):
                        dpg.add_button(label="Button 1")
                        dpg.add_button(label="Button 2")
                        dpg.add_button(label="Button 3")
                
                with cxt.tree_node(label="Tabs"):

                    with cxt.tree_node(label="Basic"):

                        with cxt.tab_bar():
                            
                            with cxt.tab(label="Avocado"):
                                dpg.add_text("This is the avocado tab!")
                            
                            with cxt.tab(label="Broccoli"):
                                dpg.add_text("This is the broccoli tab!")

                            with cxt.tab(label="Cucumber"):
                                dpg.add_text("This is the cucumber tab!")

                    with cxt.tree_node(label="Advanced"):

                        with cxt.tab_bar() as tb:

                            with cxt.tab(label="tab 1"):
                                dpg.add_text("This is the tab 1!")

                            with cxt.tab(label="tab 2") as t2:
                                dpg.add_text("This is the tab 2!")

                            with cxt.tab(label="tab 3"):
                                dpg.add_text("This is the tab 3!")

                            with cxt.tab(label="tab 4"):
                                dpg.add_text("This is the tab 4!")

                            tbb = dpg.add_tab_button(label="+")
                            dpg.add_tab_button(label="?")

                            dpg.add_checkbox(before=tb, label="tab bar reorderable", user_data=tb, callback=lambda s, a, u: dpg.configure_item(u, reorderable=dpg.get_value(s)))
                            dpg.add_checkbox(before=tb, label="tab 2 no_reorder", user_data=t2, callback=lambda s, a, u: dpg.configure_item(u, no_reorder=dpg.get_value(s)))
                            dpg.add_checkbox(before=tb, label="tab 2 leading", user_data=t2, callback=lambda s, a, u: dpg.configure_item(u, leading=dpg.get_value(s)))
                            dpg.add_checkbox(before=tb, label="tab 2 trailing", user_data=t2, callback=lambda s, a, u: dpg.configure_item(u, trailing=dpg.get_value(s)))
                            dpg.add_checkbox(before=tb, label="tab button trailing", user_data=tbb, callback=lambda s, a, u: dpg.configure_item(u, trailing=dpg.get_value(s)))
                            dpg.add_checkbox(before=tb, label="tab button leading", user_data=tbb, callback=lambda s, a, u: dpg.configure_item(u, leading=dpg.get_value(s)))

            with cxt.tree_node(label="Simple Layouts"):
                dpg.add_text("Containers can be nested for advanced layout options")
                with cxt.child(width=500, height=320):
                    with cxt.menu_bar():
                        dpg.add_menu(label="Menu Options")
                    with cxt.child(autosize_x=True, height=95):
                        with cxt.group(horizontal=True):
                            dpg.add_button(label="Header 1", width=75, height=75)
                            dpg.add_button(label="Header 2", width=75, height=75)
                            dpg.add_button(label="Header 3", width=75, height=75)
                    with cxt.child(autosize_x=True, height=175):
                        with cxt.group(horizontal=True, width=0):
                            with cxt.child(width=102, height=150):
                                with cxt.tree_node(label="Nav 1"):
                                    dpg.add_button(label="Button 1")
                                with cxt.tree_node(label="Nav 2"):
                                    dpg.add_button(label="Button 2")
                                with cxt.tree_node(label="Nav 3"):
                                    dpg.add_button(label="Button 3")
                            with cxt.child(width=300, height=150):
                                dpg.add_button(label="Button 1")
                                dpg.add_button(label="Button 2")
                                dpg.add_button(label="Button 3")
                            with cxt.child(width=50, height=150):
                                dpg.add_button(label="B1", width=25, height=25)
                                dpg.add_button(label="B2", width=25, height=25)
                                dpg.add_button(label="B3", width=25, height=25)
                    with cxt.group(horizontal=True):
                        dpg.add_button(label="Footer 1", width=175)
                        dpg.add_text("Footer 2")
                        dpg.add_button(label="Footer 3", width=175)

            with cxt.tree_node(label="Scrolling"):

                def _update_xscroll_info(sender, app_data, user_data):
                    
                    with cxt.mutex():
                        x_scroll = dpg.get_x_scroll(user_data[1])
                        max_scroll = dpg.get_x_scroll_max(user_data[1])
                        dpg.set_value(user_data[0], str(x_scroll) + "/" + str(max_scroll))

                def _update_yscroll_info(sender, app_data, user_data):
                    
                    with cxt.mutex():
                        y_scroll = dpg.get_y_scroll(user_data[1])
                        max_scroll = dpg.get_y_scroll_max(user_data[1])
                        dpg.set_value(user_data[0], str(y_scroll) + "/" + str(max_scroll))

                with cxt.table(header_row=False):

                    dpg.add_table_column()
                    dpg.add_table_column()
                    dpg.add_table_column()
                    dpg.add_table_column()
                    dpg.add_table_column()

                    children = []
                    text_items = ("Top", "25%", "Center", "75%", "Bottom")
                    track_items = (0.0, 0.25, 0.5, 0.75, 1.0)

                    for i in range(0, 5):
                        dpg.add_text(text_items[i])
                        with cxt.child(height=200):
                            for j in range(0, 25):
                                if j == 13:
                                    dpg.add_text("Item " + str(j), color=(255, 255, 0), tracked=True, track_offset=track_items[i])
                                else:
                                    dpg.add_text("Item " + str(j))
                        
                        dpg.add_text("0/0")
                        dpg.add_visible_handler(dpg.last_item(), user_data=[dpg.last_item(), dpg.last_container()], callback=_update_yscroll_info)
                        if i != 4:
                            dpg.add_table_next_column()

                for i in range(0, 5):
                    dpg.add_text(text_items[i])
                    with cxt.child(height=50, horizontal_scrollbar=True, width=-200):
                            for j in range(0, 25):
                                if j == 13:
                                    dpg.add_text("Item " + str(j), color=(255, 255, 0), tracked=True, track_offset=track_items[i])
                                else:
                                    dpg.add_text("Item " + str(j))
                                if j != 24:
                                    dpg.add_same_line()
                    dpg.add_same_line()
                    dpg.add_text("0/0")
                    dpg.add_visible_handler(dpg.last_item(), user_data=[dpg.last_item(), dpg.last_container()], callback=_update_xscroll_info)

                with cxt.child(height=50, horizontal_scrollbar=True, width=-200):
                        for j in range(0, 25):
                            dpg.add_text("Item " + str(j))
                            if j != 24:
                                dpg.add_same_line()

                def _scroll_programmatically(sender, app_data, user_data):

                    with cxt.mutex():
                        x_scroll = dpg.get_x_scroll(user_data[1])
                        max_scroll = dpg.get_x_scroll_max(user_data[1])
                        if user_data[0] == "left" and x_scroll > 10:
                            dpg.set_x_scroll(user_data[1], x_scroll-10)
                        elif user_data[0] == "left":
                            dpg.set_x_scroll(user_data[1], 0)

                        if user_data[0] == "right" and x_scroll < max_scroll-10:
                            dpg.set_x_scroll(user_data[1], x_scroll+10)
                        elif user_data[0] == "right":
                            dpg.set_x_scroll(user_data[1], max_scroll)

                dpg.add_button(label="<<", small=True, user_data=["left", dpg.last_container()], callback=_scroll_programmatically)
                dpg.add_same_line()
                dpg.add_text("Scroll from code")
                dpg.add_same_line()
                dpg.add_button(label=">>", small=True, user_data=["right", dpg.last_container()], callback=_scroll_programmatically)
                dpg.add_same_line()
                dpg.add_text("0/0")
                dpg.add_visible_handler(dpg.last_item(), user_data=[dpg.last_item(), dpg.last_container()], callback=_update_xscroll_info)
                 
        with cxt.collapsing_header(label="Textures & Images"):
        
            with cxt.tree_node(label="Help"):

                dpg.add_separator()
                dpg.add_text("ABOUT TEXTURES:")
                dpg.add_text("Textures are buffers of RGBA data.", bullet=True, indent=20)
                dpg.add_text("Textures are used by 'image based' widgets:", bullet=True, indent=20)
                dpg.add_text("add_image", bullet=True, indent=50)
                dpg.add_text("add_image_button", bullet=True, indent=50)
                dpg.add_text("draw_image", bullet=True, indent=50)
                dpg.add_text("add_image_series", bullet=True, indent=50)
                dpg.add_text("Textures are themselves widgets.", bullet=True, indent=20)
                dpg.add_text("Textures must be a child of a texture container widget.", bullet=True, indent=20)
                dpg.add_text("Textures can be either static or dynamic (see following sections).", bullet=True, indent=20)

                dpg.add_separator()
                dpg.add_text("PROGRAMMER GUIDE:")
                dpg.add_text("'image based' widgets hold a reference to a texture widget.", bullet=True, indent=20)
                dpg.add_text("Deleting the texture widget will not affect widget's using it.", bullet=True, indent=50)
                dpg.add_text("Textures are only free'd from the GPU when the reference count reaches 0.", bullet=True, indent=50)
                dpg.add_text("The texture container widget is a root (has no parent).", bullet=True, indent=20)
                dpg.add_text("The texture container widget is hidden by default.", bullet=True, indent=20)
                dpg.add_text("'Showing' it, opens a manager to inspect the textures within.", bullet=True, indent=50)
                dpg.add_same_line()
                dpg.add_button(label="Press Here", small=True, callback=lambda:dpg.configure_item(demo_texture_container, show=True))
                dpg.add_separator()

            with cxt.tree_node(label="Static Textures"):

                dpg.add_separator()
                dpg.add_text("ABOUT STATIC TEXTURES:")
                dpg.add_text("Can NOT be modified after creation.", bullet=True, indent=20)
                dpg.add_text("Can be loaded from a file using the 'file' keyword.", bullet=True, indent=20)
                dpg.add_separator()

                with cxt.group(horizontal=True):

                    with cxt.group():
                        dpg.add_text("Image Button")
                        dpg.add_image_button(demo_static_texture_1)

                    with cxt.group():
                        dpg.add_text("Image")
                        dpg.add_image(demo_static_texture_2)

                    with cxt.group():
                        dpg.add_text("Image (texture size)")
                        dpg.add_image(demo_static_texture_3)

                    with cxt.group():
                        dpg.add_text("Image (2x texture size)")
                        dpg.add_image(demo_static_texture_3, width=200, height=200)

                dpg.add_image("INTERNAL_DPG_FONT_ATLAS")

            with cxt.tree_node(label="Dynamic Textures"):

                dpg.add_separator()
                dpg.add_text("ABOUT DYNAMIC TEXTURES:")
                dpg.add_text("Can be modified after creation with 'set_value'.", bullet=True, indent=20)
                dpg.add_text("New data must be the same dimensions as the original", bullet=True, indent=20)
                dpg.add_separator()

                with cxt.group():
                    dpg.add_color_picker((255, 0, 255, 255), label="Texture 1", 
                            no_side_preview=True, alpha_bar=True, width=200,
                            callback=_update_dynamic_textures, user_data=1)
                    dpg.add_text("Image Button")
                    dpg.add_image_button(demo_dynamic_texture_1, width=100, height=100)

                dpg.add_same_line()

                with cxt.group():
                    dpg.add_color_picker((255, 255, 0, 255), label="Texture 2", 
                                         no_side_preview=True, alpha_bar=True, width=200,
                                         callback=_update_dynamic_textures, user_data=2)
                    dpg.add_text("Image")
                    dpg.add_image(demo_dynamic_texture_2)

            with cxt.tree_node(label="Image Series (plots)"):

                plot_id=dpg.add_plot(label="Image Plot", height=400)
                dpg.add_plot_legend(parent=plot_id)
                dpg.add_plot_axis(dpg.mvXAxis, label="x axis", parent=plot_id)
                yaxis_id = dpg.add_plot_axis(dpg.mvYAxis, label="y axis", parent=plot_id)
                dpg.add_image_series("INTERNAL_DPG_FONT_ATLAS", [300, 300], [400, 400], label="font atlas", parent=yaxis_id)
                dpg.add_image_series(demo_static_texture_1, [0, 0], [100, 100], label="static 1", parent=yaxis_id)
                dpg.add_image_series(demo_static_texture_2, [150, 150], [200, 200], label="static 2", parent=yaxis_id)
                dpg.add_image_series(demo_static_texture_3, [200, -150], [300, -50], label="static 3", parent=yaxis_id)
                dpg.add_image_series(demo_dynamic_texture_1, [-200, 100], [-100, 200], label="dynamic 1", parent=yaxis_id)
                dpg.add_image_series(demo_dynamic_texture_2, [-200, -100], [-150, -50], label="dynamic 2", parent=yaxis_id)

            with cxt.tree_node(label="Drawlists"):

                with cxt.drawlist(width=400, height=300):
                    dpg.draw_rectangle((0, 0), (400, 300), color=(100, 100, 100, 250), thickness=2)
                    dpg.draw_image(demo_static_texture_3, [0, 0], [100, 100])
                    dpg.draw_image(demo_dynamic_texture_1, [200, 100], [300, 200])

        with cxt.collapsing_header(label="Popups & Modal Windows"):
            
            with cxt.tree_node(label="File/Directory Selector"):

                with cxt.file_dialog(label="Demo File Dialog", show=False):
                    dpg.add_file_extension(".*", color=(255, 255, 255, 255))
                    dpg.add_file_extension(".cpp", color=(255, 255, 0, 255))
                    dpg.add_file_extension(".h", color=(255, 0, 255, 255))

                dpg.add_button(label="Show File Selector", user_data=dpg.last_container(), callback=lambda s, a, u: dpg.configure_item(u, show=True))

        with cxt.collapsing_header(label="Tooltips"):
            pass

        with cxt.collapsing_header(label="Tables"):

            with cxt.tree_node(label="Basic"):

                # basic usage of the table api
                with cxt.table(header_row=False):

                    # use add_table_column to add columns to the table,
                    # table columns use slot 0
                    dpg.add_table_column()
                    dpg.add_table_column()
                    dpg.add_table_column()

                    # add_table_next_column will jump to the next row
                    # once it reaches the end of the columns
                    # table next column use slot 1
                    for i in range(0, 4):
                        for j in range(0, 3):
                            dpg.add_text(f"Row{i} Column{j}")
                            if not (i == 3 and j == 2):
                                dpg.add_table_next_column()

            with cxt.tree_node(label="Borders, background") as section:

                with cxt.table(header_row=False, row_background=True,
                            borders_innerH=True, borders_outerH=True, borders_innerV=True,
                            borders_outerV=True):

                    dpg.add_table_column(label="Header 1")
                    dpg.add_table_column(label="Header 2")
                    dpg.add_table_column(label="Header 3")

                    for i in range(0, 5):
                        for j in range(0, 3):
                            dpg.add_text(f"Row{i} Column{j}")
                            if not (i == 4 and j == 2):
                                dpg.add_table_next_column()

                _add_config_options(dpg.last_container(), 2, 
                                            "row_background", "borders_innerH", "borders_innerV", 
                                            "borders_outerH", "borders_outerV", "header_row", before=dpg.last_container())

            with cxt.tree_node(label="Colors"):
                dpg.add_text("Coming soon...")

            with cxt.tree_node(label="Resizable, stretch"):

                with cxt.table(header_row=False, resizable=True,
                            borders_outerH=True, borders_innerV=True, borders_outerV=True):

                    dpg.add_table_column(label="Header 1")
                    dpg.add_table_column(label="Header 2")
                    dpg.add_table_column(label="Header 3")

                    for i in range(0, 5):
                        for j in range(0, 3):
                            dpg.add_text(f"Row{i} Column{j}")
                            if not (i == 4 and j == 2):
                                dpg.add_table_next_column()

                _add_config_options(dpg.last_container(), 1, 
                            "borders_innerV", "borders_outerV", "resizable", before=dpg.last_container())

            with cxt.tree_node(label="Resizable, fixed"):

                dpg.add_text("Only available if scrollX/scrollY are disabled and stretch columns are not used")
                with cxt.table(header_row=False, policy=dpg.mvTable_SizingFixedFit, resizable=True, no_host_extendX=False, 
                            borders_innerV=True, borders_outerV=True,borders_outerH=True):

                    dpg.add_table_column(label="Header 1")
                    dpg.add_table_column(label="Header 2")
                    dpg.add_table_column(label="Header 3")

                    for i in range(0, 5):
                        for j in range(0, 3):
                            dpg.add_text(f"Row{i} Column{j}")
                            if not (i == 4 and j == 2):
                                dpg.add_table_next_column()

                _add_config_options(dpg.last_container(), 1, "no_host_extendX", before=dpg.last_container())
 
            with cxt.tree_node(label="Resizable, mixed"):

                with cxt.table(header_row=True, policy=dpg.mvTable_SizingFixedFit, row_background=True, reorderable=True, 
                            resizable=True, no_host_extendX=False, hideable=True, 
                            borders_innerV=True, borders_outerV=True, borders_innerH=True, borders_outerH=True):

                    dpg.add_table_column(label="AAA", width_fixed=True)
                    dpg.add_table_column(label="BBB", width_fixed=True)
                    dpg.add_table_column(label="CCC", width_stretch=True, init_width_or_weight=0.0)

                    for i in range(0, 5):
                        for j in range(0, 3):
                            if j == 2:
                                dpg.add_text(f"Stretch {i}, {j}")
                            else:
                                dpg.add_text(f"Fixed {i}, {j}")
                            if not (i == 4 and j == 2):
                                dpg.add_table_next_column()

                with cxt.table(header_row=True, policy=dpg.mvTable_SizingFixedFit, row_background=True, reorderable=True, 
                            resizable=True, no_host_extendX=False, hideable=True, 
                            borders_innerV=True, borders_outerV=True, borders_innerH=True, borders_outerH=True):

                    dpg.add_table_column(label="AAA", width_fixed=True)
                    dpg.add_table_column(label="BBB", width_fixed=True)
                    dpg.add_table_column(label="CCC", width_stretch=True, init_width_or_weight=0.0)
                    dpg.add_table_column(label="DDD", width_stretch=True, init_width_or_weight=0.0)

                    for i in range(0, 5):
                        for j in range(0, 4):
                            if j == 2 or j == 3:
                                dpg.add_text(f"Stretch {i},{j}")
                            else:
                                dpg.add_text(f"Fixed {i}, {j}")
                            if not (i == 4 and j == 3):
                                dpg.add_table_next_column()

            with cxt.tree_node(label="Columns Options"):

                with cxt.table(header_row=True, no_host_extendX=True,
                                borders_innerH=True, borders_outerH=True, borders_innerV=True,
                                borders_outerV=True, row_background=True, hideable=True, reorderable=True,
                                resizable=True, sortable=True, policy=dpg.mvTable_SizingFixedFit,
                                scrollX=True, scrollY=True):

                    c1 = dpg.add_table_column(label="One", default_sort=True)
                    c2 = dpg.add_table_column(label="Two")
                    c3 = dpg.add_table_column(label="Three", default_hide=True)

                    for i in range(0, 7):
                        dpg.add_text("Indented One", indent=5*i)
                        dpg.add_table_next_column()
                        dpg.add_text("Hello Two")
                        dpg.add_table_next_column()
                        dpg.add_text("Hello Three")
                        dpg.add_table_next_column()
                    dpg.add_text("Indented One", indent=5*(i+1))
                    dpg.add_table_next_column()
                    dpg.add_text("Hello Two")
                    dpg.add_table_next_column()
                    dpg.add_text("Hello Three")

                # options table
                with cxt.table(header_row=False, show=True):

                    dpg.add_table_column()
                    dpg.add_table_column()
                    dpg.add_table_column()

                    options = (
                        "default_hide", 
                        "default_sort",
                        "width_stretch",
                        "width_fixed",
                        "no_resize",
                        "no_reorder",
                        "no_hide",
                        "no_clip",
                        "no_sort",
                        "no_sort_ascending",
                        "no_sort_descending",
                        "no_header_width",
                        "prefer_sort_ascending",
                        "prefer_sort_descending")

                    dpg.add_text("One")
                    _add_config_options(c1, 1, *options)
                    dpg.add_table_next_column()
                    dpg.add_text("Two")
                    _add_config_options(c2, 1, *options)
                    dpg.add_table_next_column()
                    dpg.add_text("Three")
                    _add_config_options(c3, 1, *options)

            with cxt.tree_node(label="Columns widths"):

                with cxt.table(header_row=True, resizable=True,
                            borders_outerH=True, borders_innerH=True, 
                            borders_outerV=True):

                    dpg.add_table_column(label="One")
                    dpg.add_table_column(label="Two")
                    dpg.add_table_column(label="Three")

                    for i in range(0, 3):
                        dpg.add_text("(w: 0.0f)")
                        dpg.add_visible_handler(dpg.last_item(), user_data = dpg.last_item(), callback=lambda s, a, u:dpg.set_value(u, "(w: " + str(dpg.get_item_state(u)["content_region_avail"][0]) + ")"))
                        dpg.add_table_next_column()

                    for i in range(0, 3):
                        for j in range(0, 3):
                            dpg.add_text(f"Hello {i}, {j}")
                            if not (i == 2 and j == 2):
                                dpg.add_table_next_column()

                with cxt.table(header_row=False) as table_id:

                    dpg.add_table_column(width_fixed=True, init_width_or_weight=100)
                    dpg.add_table_column(width_fixed=True, init_width_or_weight=200)
                    dpg.add_table_column(width_fixed=True, init_width_or_weight=300)
                    dpg.add_table_column(width_fixed=True, init_width_or_weight=400)

                    for i in range(0, 4):
                        dpg.add_text("(w: 0.0f)")
                        dpg.add_visible_handler(dpg.last_item(), user_data=dpg.last_item(), callback=lambda s, a, u:dpg.set_value(u, "(w: " + str(dpg.get_item_state(u)["content_region_avail"][0]) + ")"))
                        dpg.add_table_next_column()

                    for i in range(0, 4):
                        for j in range(0, 4):
                            dpg.add_text(f"Hello {i}, {j}")
                            if not (i == 3 and j == 3):
                                dpg.add_table_next_column()

                _add_config_options(dpg.last_container(), 1, 
                            "no_keep_columns_visible", "borders_innerV", "borders_outerV", before=dpg.last_container())

            with cxt.tree_node(label="Row height"):

                with cxt.table(header_row=False, borders_outerH=True, borders_outerV=True):

                    dpg.add_table_column()

                    for i in range(0, 10):
                        with cxt.table_row(height=i*5 + 25):
                            dpg.add_text("height = " + str(i*5 + 25))

            with cxt.tree_node(label="Padding"):

                with cxt.table(header_row=False, resizable=True,
                            hideable=True, reorderable=True, borders_outerV=True, borders_innerH=True) as table_id:

                    dpg.add_table_column(label="One")
                    dpg.add_table_column(label="Two")
                    dpg.add_table_column(label="three")

                    for i in range(0, 5):
                        for j in range(0, 3):
                            dpg.add_button(label=f"Hello {i}, {j}", width=-1)
                            if not (i == 4 and j == 2):
                                dpg.add_table_next_column()

                _add_config_options(dpg.last_container(), 3, 
                                            "pad_outerX", "no_pad_outerX", "no_pad_innerX", 
                                            "borders_outerV", "borders_innerV", "header_row", before=dpg.last_container())

            with cxt.tree_node(label="Reorderable, hideable, with headers"):

                with cxt.table(header_row=True, resizable=True,
                            hideable=True, reorderable=True):

                    dpg.add_table_column(label="One")
                    dpg.add_table_column(label="Two")
                    dpg.add_table_column(label="three")

                    for i in range(0, 5):
                        for j in range(0, 3):
                            dpg.add_text(f"Hello {i}, {j}")
                            if not (i == 4 and j == 2):
                                dpg.add_table_next_column()

                _add_config_options(dpg.last_container(), 3, 
                                            "hideable", "reorderable", "resizable", before=dpg.last_container())

            with cxt.tree_node(label="Outer Size"):

                with cxt.table(header_row=False, no_host_extendX=True,
                            borders_innerH=True, borders_outerH=True, borders_innerV=True,
                            borders_outerV=True, context_menu_in_body=True, row_background=True,
                            policy=dpg.mvTable_SizingFixedFit, height=150):
                
                    dpg.add_table_column(label="One")
                    dpg.add_table_column(label="Two")
                    dpg.add_table_column(label="three")

                    for i in range(0, 10):
                        for j in range(0, 3):
                            dpg.add_text(f"Cell {i}, {j}")
                            if not (i == 9 and j == 2):
                                dpg.add_table_next_column()

                _add_config_options(dpg.last_container(), 3, 
                                            "no_host_extendX", "no_host_extendY", "resizable", before=dpg.last_container())

                dpg.add_text("Using explicit size:")
                with cxt.table(header_row=False, no_host_extendX=True,
                            borders_innerH=True, borders_outerH=True, borders_innerV=True,
                            borders_outerV=True, context_menu_in_body=True, row_background=True,
                            policy=dpg.mvTable_SizingFixedFit, height=300, width=300):
                
                    dpg.add_table_column(label="One")
                    dpg.add_table_column(label="Two")
                    dpg.add_table_column(label="three")

                    for i in range(0, 6):
                        for j in range(0, 3):
                            dpg.add_text(f"Cell {i}, {j}")
                            if not (i == 9 and j == 2):
                                dpg.add_table_next_column()

            with cxt.tree_node(label="Scrolling, Clipping"):

                def on_open(sender, app_data, user_data):

                    first_item_id = "$$DEMO_Table_Scrolling, Clipping"

                    if dpg.does_item_exist(first_item_id):
                        return

                    dpg.push_container_stack(dpg.get_item_info(sender)["parent"])

                    # locking mutex to ensure the table and columns are added in the same frame
                    dpg.lock_mutex()

                    # without clipping
                    dpg.add_text("Without Clipper", id=first_item_id)
                    with cxt.table(header_row=True, no_host_extendX=True,
                                borders_innerH=True, borders_outerH=True, borders_innerV=True,
                                borders_outerV=True, context_menu_in_body=True, row_background=True,
                                policy=dpg.mvTable_SizingFixedFit, height=300,
                                scrollY=True):

                        dpg.add_table_column(label="1")
                        dpg.add_table_column(label="2")
                        dpg.add_table_column(label="3")

                        # unlocking mutex, data can be added across multiple frames
                        dpg.unlock_mutex()

                        for i in range(0, 100):
                            with cxt.table_row():
                                dpg.add_input_int(label=" ", step=0)
                                dpg.add_button(label=f"Cell {i}, 1")
                                dpg.add_text(f"Cell {i}, 2")

                    # locking mutex to ensure the table and columns are added in the same frame
                    dpg.lock_mutex()

                    # with clipping
                    dpg.add_text("Using Clipper")
                    with cxt.table(header_row=True, no_host_extendX=True,
                                borders_innerH=True, borders_outerH=True, borders_innerV=True,
                                borders_outerV=True, context_menu_in_body=True, row_background=True,
                                policy=dpg.mvTable_SizingFixedFit, height=300,
                                scrollY=True):

                        dpg.add_table_column(label="1")
                        dpg.add_table_column(label="2")
                        dpg.add_table_column(label="3")

                        # unlocking mutex, data can be added across multiple frames
                        dpg.unlock_mutex()

                        for i in range(0, 100):
                            with cxt.clipper():
                                with cxt.table_row():
                                    dpg.add_input_int(label=" ", step=0)
                                    dpg.add_button(label=f"Cell {i}, 1")
                                    dpg.add_text(f"Cell {i}, 2")
                    dpg.add_checkbox(label="resizable", before=table_id, default_value=True, user_data=table_id, callback=lambda sender, app_data, user_data:dpg.configure_item(user_data, resizable=dpg.get_value(sender)))

                    # locking mutex to ensure the table and columns are added in the same frame
                    dpg.lock_mutex()

                    # Freezing rows/columns
                    dpg.add_text("Freezing rows/columns")
                    with cxt.table(header_row=True, borders_innerH=True, borders_outerH=True, borders_innerV=True,
                                borders_outerV=True, row_background=True, height=300, freeze_rows=1, freeze_columns=1,
                                scrollY=True, scrollX=True, policy=dpg.mvTable_SizingFixedFit):

                        dpg.add_table_column(label="1", width=50)
                        dpg.add_table_column(label="2", width=50)
                        dpg.add_table_column(label="3", width=50)
                        dpg.add_table_column(label="4", width=50)
                        dpg.add_table_column(label="5", width=50)
                        dpg.add_table_column(label="6", width=50)
                        dpg.add_table_column(label="7", width=50)

                        # unlocking mutex, data can be added across multiple frames
                        dpg.unlock_mutex()

                        for i in range(0, 100):
                                with cxt.table_row():
                                    dpg.add_text(f"Cell {i}, 0")
                                    dpg.add_button(label=f"Cell {i}, 1")
                                    dpg.add_text(f"Cell {i}, 2")
                                    dpg.add_text(f"Cell {i}, 3")
                                    dpg.add_text(f"Cell {i}, 4")
                                    dpg.add_text(f"Cell {i}, 5")
                                    dpg.add_text(f"Cell {i}, 6")

                    dpg.pop_container_stack()

                dpg.add_activated_handler(dpg.last_container(), callback=on_open)

            with cxt.tree_node(label="Sorting"):

                def sort_callback(sender, app_data):

                    children = dpg.get_item_info(sender)["children"][1]
                    
                    oldList = []
                    col1 = []
                    col2 = []
                    i = 0
                    j = 0
                    while i < len(children)-5:
                        row = []

                        col1.append(children[i])
                        col2.append(children[i+2])

                        row.append(children[i])
                        row.append(children[i+1])
                        row.append(children[i+2])
                        row.append(children[i+3])
                        row.append(children[i+4])
                        row.append(children[i+5])
                        row.append(j)
                        oldList.append(row)
                        i+=6
                        j+=1
                        
                    col1values = dpg.get_values(col1)
                    col2values = dpg.get_values(col2)

                    def col1_sorter(e):
                        return col1values[e[6]]
                    def col2_sorter(e):
                        return col2values[e[6]]

                    reverse = False
                    if app_data[0][1] < 0:
                        reverse = True

                    if app_data[0][0] == dpg.get_item_info(sender)["children"][0][0]:
                        oldList.sort(key=col1_sorter, reverse=reverse)
                    elif app_data[0][0] == dpg.get_item_info(sender)["children"][0][1]:
                        oldList.sort(key=col2_sorter, reverse=reverse)

                    single_list = []
                    for row in oldList:
                        for cell in range(0, len(row)-1):
                            single_list.append(row[cell])
                        
                    dpg.reorder_items(sender, 1, single_list)

                def on_open(sender, app_data, user_data):

                    first_item_id = "$$DEMO_Table_Sorting"

                    if dpg.does_item_exist(first_item_id):
                        return

                    dpg.push_container_stack(dpg.get_item_info(sender)["parent"])

                    # locking mutex to ensure the table and columns are added in the same frame
                    dpg.lock_mutex()

                    dpg.add_text("Sorting", id=first_item_id)
                    with cxt.table(header_row=True, no_host_extendX=True,
                                borders_innerH=True, borders_outerH=True, borders_innerV=True,
                                borders_outerV=True, context_menu_in_body=True, row_background=True,
                                policy=dpg.mvTable_SizingFixedFit, height=500, sortable=True, callback=sort_callback,
                                scrollY=True) as table_id:

                        dpg.add_table_column(label="One")
                        dpg.add_table_column(label="Two")
                        dpg.add_table_column(label="Three")

                        # unlocking mutex, data can be added across multiple frames
                        dpg.unlock_mutex()

                        for i in range(0, 100):
                                dpg.add_input_int(label=" ", step=0)
                                dpg.add_table_next_column()
                                dpg.add_text(f"Cell {i}, 1")
                                dpg.add_table_next_column()
                                dpg.add_checkbox(label=f"Cell {i}, 2")
                                if i != 99:
                                    dpg.add_table_next_column()

                    dpg.add_checkbox(label="sort_multi", before=table_id, user_data=table_id, callback=lambda sender, app_data, user_data:dpg.configure_item(user_data, sort_multi=dpg.get_value(sender)))
                    dpg.add_checkbox(label="sort_tristate", before=table_id, user_data=table_id, callback=lambda sender, app_data, user_data:dpg.configure_item(user_data, sort_tristate=dpg.get_value(sender)))

                    dpg.pop_container_stack()

                dpg.add_activated_handler(dpg.last_container(), callback=on_open)

            with cxt.tree_node(label="Sizing Policy"):

                def callback(sender, app_data, user_data):

                    if user_data[8] == "resizable":
                        value = dpg.get_value(sender)
                        for i in range(0, 8):
                            dpg.configure_item(user_data[i], resizable=value)

                    elif user_data[8] == "no_host_extendX":
                        value = dpg.get_value(sender)
                        for i in range(0, 8):
                            dpg.configure_item(user_data[i], no_host_extendX=value)

                    elif user_data[8] == "policy":

                        value = dpg.get_value(sender)
                        if value == "mvTable_SizingFixedFit":
                            dpg.configure_item(user_data[user_data[9]], policy=dpg.mvTable_SizingFixedFit)
                            dpg.configure_item(user_data[user_data[9]+1], policy=dpg.mvTable_SizingFixedFit)
                        elif value == "mvTable_SizingFixedSame":
                            dpg.configure_item(user_data[user_data[9]], policy=dpg.mvTable_SizingFixedSame)
                            dpg.configure_item(user_data[user_data[9]+1], policy=dpg.mvTable_SizingFixedSame)
                        elif value == "mvTable_SizingStretchProp":
                            dpg.configure_item(user_data[user_data[9]], policy=dpg.mvTable_SizingStretchProp)
                            dpg.configure_item(user_data[user_data[9]+1], policy=dpg.mvTable_SizingStretchProp)
                        elif value == "mvTable_SizingStretchSame":
                            dpg.configure_item(user_data[user_data[9]], policy=dpg.mvTable_SizingStretchSame)
                            dpg.configure_item(user_data[user_data[9]+1], policy=dpg.mvTable_SizingStretchSame)

                def create_table_set(policy):

                    with cxt.table(header_row=False, policy=policy,
                                borders_innerH=True, borders_outerH=True, borders_innerV=True,
                                borders_outerV=True, row_background=True) as table_id1:
                
                        dpg.add_table_column()
                        dpg.add_table_column()
                        dpg.add_table_column()

                        for i in range(0, 8):
                            dpg.add_text("Oh dear")
                            dpg.add_table_next_column()
                        dpg.add_text("Oh dear")

                    with cxt.table(header_row=False, policy=policy,
                                borders_innerH=True, borders_outerH=True, borders_innerV=False,
                                borders_outerV=True, row_background=True) as table_id2:
                
                        dpg.add_table_column()
                        dpg.add_table_column()
                        dpg.add_table_column()

                        for i in range(0, 2):
                            dpg.add_text("AAAA")
                            dpg.add_table_next_column()
                            dpg.add_text("BBBBBBBB")
                            dpg.add_table_next_column()
                            dpg.add_text("CCCCCCCCCCCC")
                            dpg.add_table_next_column()
                        dpg.add_text("AAAA")
                        dpg.add_table_next_column()
                        dpg.add_text("BBBBBBBB")
                        dpg.add_table_next_column()
                        dpg.add_text("CCCCCCCCCCCC")

                    return table_id1, table_id2

                table_id1, table_id12 = create_table_set(dpg.mvTable_SizingFixedFit)
                table_id2, table_id22 = create_table_set(dpg.mvTable_SizingFixedSame)
                table_id3, table_id32 = create_table_set(dpg.mvTable_SizingStretchProp)
                table_id4, table_id42 = create_table_set(dpg.mvTable_SizingStretchSame)

                user_data = [table_id1, table_id12, table_id2, table_id22, table_id3, table_id32, table_id4, table_id42]

                sizing_options = ("mvTable_SizingFixedFit", "mvTable_SizingFixedSame", "mvTable_SizingStretchProp", "mvTable_SizingStretchSame")

                combo1 = dpg.add_combo(sizing_options, label="Sizing Policy", default_value=sizing_options[0], before=table_id1, user_data=user_data + ["policy", 0], callback=callback)
                dpg.add_combo(sizing_options, label="Sizing Policy", default_value=sizing_options[1], before=table_id2, user_data=user_data + ["policy", 2], callback=callback)
                dpg.add_combo(sizing_options, label="Sizing Policy", default_value=sizing_options[2], before=table_id3, user_data=user_data + ["policy", 4], callback=callback)
                dpg.add_combo(sizing_options, label="Sizing Policy", default_value=sizing_options[3], before=table_id4, user_data=user_data + ["policy", 6], callback=callback)  
                dpg.add_checkbox(label="resizable", before=combo1, user_data=user_data + ["resizable"], callback=callback)
                dpg.add_checkbox(label="no_host_extendX", before=combo1, user_data=user_data + ["no_host_extendX"], callback=callback)

        with cxt.collapsing_header(label="Plots"):

            sindatax = []
            sindatay = []
            for i in range(0, 100):
                sindatax.append(i/100)
                sindatay.append(0.5 + 0.5*sin(50*i/100))
        
            with cxt.tree_node(label="Help"):

                dpg.add_text("Plotting User Guide")
                dpg.add_text("Left click and drag within the plot area to pan X and Y axes.", bullet=True)
                dpg.add_text("Left click and drag on an axis to pan an individual axis.", bullet=True, indent=20)
                dpg.add_text("Scoll in the plot area to zoom both X and Y axes.", bullet=True)
                dpg.add_text("Scroll on an axis to zoom an individual axis.", bullet=True, indent=20)
                dpg.add_text("Right click and drag to box select data.", bullet=True)
                dpg.add_text("Hold Alt to expand box selection horizontally.", bullet=True, indent=20)
                dpg.add_text("Hold Shift to expand box selection vertically.", bullet=True, indent=20)
                dpg.add_text("Left click while box selecting to cancel the selection.", bullet=True, indent=20)
                dpg.add_text("Double left click to fit all visible data.", bullet=True)
                dpg.add_text("Double left click on an axis to fit the individual axis", bullet=True, indent=20)
                dpg.add_text("Double right click to open the plot context menu.", bullet=True)
                dpg.add_text("Click legend label icons to show/hide plot items.", bullet=True)
                dpg.add_text("IMPORTANT: By default, anti-aliased lines are turned OFF.", bullet=True)

            with cxt.tree_node(label="Line Series"):

                dpg.add_text("Anti-aliasing can be enabled from the plot's context menu (see Help).", bullet=True)
                
                # create plot
                with cxt.plot(label="Line Series", height=400):

                    # optionally create legend
                    dpg.add_plot_legend()

                    # REQUIRED: create x and y axes
                    dpg.add_plot_axis(dpg.mvXAxis, label="x")
                    dpg.add_plot_axis(dpg.mvYAxis, label="y")

                    # series belong to a y axis
                    dpg.add_line_series(sindatax, sindatay, label="0.5 + 0.5 * sin(x)", parent=dpg.last_item())

            with cxt.tree_node(label="Stair Series"):

                with cxt.plot(label="Stair Plot", height=400):
                    dpg.add_plot_legend()
                    dpg.add_plot_axis(dpg.mvXAxis, label="x")
                    dpg.add_plot_axis(dpg.mvYAxis, label="y")
                    dpg.add_stair_series(sindatax, sindatay, label="0.5 + 0.5 * sin(x)", parent=dpg.last_item())

            with cxt.tree_node(label="Shade Series"):

                stock_datax = []
                stock_datay2 = []
                stock_data1 = []
                stock_data2 = []
                stock_data3 = []
                stock_data4 = []
                stock_data5 = []
                for i in range(0, 100):
                    stock_datax.append(i)
                    stock_datay2.append(0)
                    stock_data1.append(400 + 50*abs(random.random()))
                    stock_data2.append(275 + 75*abs(random.random()))
                    stock_data3.append(150 + 75*abs(random.random()))
                    stock_data4.append(500 + 75*abs(random.random()))
                    stock_data5.append(600 + 75*abs(random.random()))

                with cxt.plot(label="Stock Prices", height=400):
                    dpg.add_plot_legend()
                    dpg.add_plot_axis(dpg.mvXAxis, label="Days")
                    dpg.add_plot_axis(dpg.mvYAxis, label="Price")
                #dpg.add_line_series(stock_datax, stock_data1, label="Stock 1", color=[0, 0, 255, 255], parent=axis_id)
                #dpg.add_line_series(stock_datax, stock_data2, label="Stock 2", color=[255, 0, 0, 255], parent=axis_id)
                #dpg.add_line_series(stock_datax, stock_data3, label="Stock 3", color=[0, 255, 0, 255], parent=axis_id)
                #dpg.add_shade_series(stock_datax, stock_data1, label="Stock 1", fill=[0, 0, 255, 64], parent=axis_id)
                #dpg.add_shade_series(stock_datax, stock_data2, label="Stock 2", fill=[255, 0, 0, 64], parent=axis_id)
                #dpg.add_shade_series(stock_datax, stock_data3, label="Stock 3", y2=stock_datay2, fill=[0, 255, 0, 64], parent=axis_id)
                #dpg.add_shade_series(stock_datax, stock_data5, y2=stock_data4, label="Shade between lines", fill=[255, 255, 100, 64], parent=axis_id)

            with cxt.tree_node(label="Scatter Series"):

                with cxt.plot(label="Scatter Series", height=400):
                    dpg.add_plot_legend()
                    dpg.add_plot_axis(dpg.mvXAxis, label="x")
                    dpg.add_plot_axis(dpg.mvYAxis, label="y")
                    dpg.add_scatter_series(sindatax, sindatay, label="0.5 + 0.5 * sin(x)", parent=dpg.last_item())

            with cxt.tree_node(label="Stem Series"):

                with cxt.plot(label="Stem Series", height=400):
                    dpg.add_plot_legend()
                    dpg.add_plot_axis(dpg.mvXAxis, label="x")
                    dpg.add_plot_axis(dpg.mvYAxis, label="y")
                    dpg.add_stem_series(sindatax, sindatay, label="0.5 + 0.5 * sin(x)", parent=dpg.last_item())

            with cxt.tree_node(label="Bar Series"):

                with cxt.plot(label="Bar Series", height=400):
                    dpg.add_plot_legend()

                    # create x axis
                    dpg.add_plot_axis(dpg.mvXAxis, label="Student", no_gridlines=True)
                    dpg.set_axis_limits(dpg.last_item(), 9, 33)
                    dpg.set_axis_ticks(dpg.last_item(), [["S1", 11], ["S2", 21], ["S3", 31]])
                
                    # create y axis
                    yaxis_id = dpg.add_plot_axis(dpg.mvYAxis, label="Score")      
                    dpg.set_axis_limits(yaxis_id, 0, 110)

                    # add series to y axis
                    dpg.add_bar_series([10, 20, 30], [100, 75, 90], label="Final Exam", weight=1, parent=yaxis_id)
                    dpg.add_bar_series([11, 21, 31], [83, 75, 72], label="Midterm Exam", weight=1, parent=yaxis_id)
                    dpg.add_bar_series([12, 22, 32], [42, 68, 23], label="Course Grade", weight=1, parent=yaxis_id)

            with cxt.tree_node(label="Area Series"):

                with cxt.plot(label="Area Series", height=400):
                    dpg.add_plot_axis(dpg.mvXAxis, label="x")
                    dpg.add_plot_axis(dpg.mvYAxis, label="y")
                    dpg.add_area_series([1,5,3],[0,0,3], fill=[255,50,100,190], parent=dpg.last_item())

            with cxt.tree_node(label="Infinite Lines"):

                infinite_x_data = (3, 5, 6, 7)
                infinite_y_data = (3, 5, 6, 7)

                with cxt.plot(label="Infinite Lines", height=400):
                    dpg.add_plot_legend()
                    dpg.add_plot_axis(dpg.mvXAxis, label="x")
                    axis_id = dpg.add_plot_axis(dpg.mvYAxis, label="y")
                    dpg.add_vline_series(infinite_x_data, label="vertical", parent=axis_id)
                    dpg.add_hline_series(infinite_y_data, label="horizontal", parent=axis_id)

            with cxt.tree_node(label="Image Series"):

                with cxt.plot(label="Image Plot", height=400):
                    dpg.add_plot_legend()
                    dpg.add_plot_axis(dpg.mvXAxis, label="x")
                    yaxis_id = dpg.add_plot_axis(dpg.mvYAxis, label="y axis")
                    dpg.add_image_series("INTERNAL_DPG_FONT_ATLAS", [300, 300], [400, 400], label="font atlas", parent=yaxis_id)
                    dpg.add_image_series(demo_static_texture_2, [150, 150], [200, 200], label="static 2", parent=yaxis_id)
                    dpg.add_image_series(demo_dynamic_texture_1, [-200, 100], [-100, 200], label="dynamic 1", parent=yaxis_id)

            with cxt.tree_node(label="Multi Axes Plot"):

                with cxt.plot(label="Multi Axes Plot", height=400):

                    dpg.add_plot_legend()

                    # create x axis
                    dpg.add_plot_axis(dpg.mvXAxis, label="x")

                    # create y axis 1
                    dpg.add_plot_axis(dpg.mvYAxis, label="y1")
                    dpg.add_line_series(sindatax, sindatay, label="0.5 + 0.5 * sin(x)", parent=dpg.last_item())

                    # create y axis 2
                    dpg.add_plot_axis(dpg.mvYAxis, label="y2")
                    dpg.add_line_series(sindatax, sindatay, label="0.5 + 0.5 * sin(x)", parent=dpg.last_item())
                
                    # create y axis 3
                    dpg.add_plot_axis(dpg.mvYAxis, label="y3")
                    dpg.add_line_series(sindatax, sindatay, label="0.5 + 0.5 * sin(x)", parent=dpg.last_item())

            with cxt.tree_node(label="Annotations"):

                with cxt.plot(label="Annotations", height=400):

                    dpg.add_plot_legend()
                    dpg.add_plot_axis(dpg.mvXAxis, label="x")
                    dpg.add_plot_axis(dpg.mvYAxis, label="y")
                    dpg.add_line_series(sindatax, sindatay, label="0.5 + 0.5 * sin(x)", parent=dpg.last_item())

                    # annotations belong to the plot NOT axis
                    dpg.add_plot_annotation(label="BL", default_value=(0.25, 0.25), offset=(-15, 15), color=[255, 255, 0, 255])
                    dpg.add_plot_annotation(label="BR", default_value=(0.75, 0.25), offset=(15, 15), color=[255, 255, 0, 255])
                    dpg.add_plot_annotation(label="TR not clampled", default_value=(0.75, 0.75), offset=(-15, -15), color=[255, 255, 0, 255], clamped=False)
                    dpg.add_plot_annotation(label="TL", default_value=(0.25, 0.75), offset=(-15, -15), color=[255, 255, 0, 255])
                    dpg.add_plot_annotation(label="Center", default_value=(0.5, 0.5), color=[255, 255, 0, 255])

            with cxt.tree_node(label="Drag Lines/Points"):

                with cxt.plot(label="Drag Lines/Points", height=400):
                    dpg.add_plot_legend()
                    dpg.add_plot_axis(dpg.mvXAxis, label="x")
                    dpg.add_plot_axis(dpg.mvYAxis, label="y")

                    # drag lines/points belong to the plot NOT axis
                    dpg.add_drag_line(label="dline1", color=[255, 0, 0, 255])
                    dpg.add_drag_line(label="dline2", color=[255, 255, 0, 255], vertical=False)
                    dpg.add_drag_point(label="dpoint1", color=[255, 0, 255, 255])
                    dpg.add_drag_point(label="dpoint2", color=[255, 0, 255, 255])

            with cxt.tree_node(label="Querying"):

                dpg.add_text("Click and drag the middle mouse button!")
                def query(sender, app_data, user_data):
                    dpg.set_axis_limits(user_data[0], app_data[0], app_data[1])
                    dpg.set_axis_limits(user_data[1], app_data[2], app_data[3])

                # plot 1
                with cxt.plot(no_title=True, height=400, callback=query, query=True, no_menus=True) as plot_id:
                    dpg.add_plot_axis(dpg.mvXAxis, label="x")
                    dpg.add_plot_axis(dpg.mvYAxis, label="y")
                    dpg.add_line_series(sindatax, sindatay, parent=dpg.last_item())

                # plot 2
                with cxt.plot(no_title=True, height=400, no_menus=True):          
                    xaxis_id2 = dpg.add_plot_axis(dpg.mvXAxis, label="x")
                    yaxis_id2 = dpg.add_plot_axis(dpg.mvYAxis, label="y")
                    dpg.add_line_series(sindatax, sindatay, parent=yaxis_id2)

                    # set plot 1 user data to axis so the query callback has access
                    dpg.configure_item(plot_id, user_data=(xaxis_id2,yaxis_id2))
                
            with cxt.tree_node(label="Time Series"):

                timedatax = []
                timedatay = []
                
                time_index = 0
                while time_index < 739497600:
                    timedatax.append(time_index)
                    timedatay.append(time_index/(60*60*24))
                    time_index+=60*60*24*7
                
                dpg.add_text("When time is enabled, x-axis values are interpreted as UNIX timestamps in seconds (e.g. 1599243545).", bullet=True)
                dpg.add_text("UNIX timestamps are seconds since 00:00:00 UTC on 1 January 1970", bullet=True)
                
                with cxt.plot(label="Time Plot", height=400):
                    dpg.add_plot_axis(dpg.mvXAxis, label="Date", time=True)
                    dpg.add_plot_axis(dpg.mvYAxis, label="Days since 1970")
                    dpg.add_line_series(timedatax, timedatay, label="Days", parent=dpg.last_item())

            with cxt.tree_node(label="Candle Stick Series"):

                dates = [1546300800,1546387200,1546473600,1546560000,1546819200,1546905600,1546992000,1547078400,1547164800,1547424000,1547510400,1547596800,1547683200,1547769600,1547942400,1548028800,1548115200,1548201600,1548288000,1548374400,1548633600,1548720000,1548806400,1548892800,1548979200,1549238400,1549324800,1549411200,1549497600,1549584000,1549843200,1549929600,1550016000,1550102400,1550188800,1550361600,1550448000,1550534400,1550620800,1550707200,1550793600,1551052800,1551139200,1551225600,1551312000,1551398400,1551657600,1551744000,1551830400,1551916800,1552003200,1552262400,1552348800,1552435200,1552521600,1552608000,1552867200,1552953600,1553040000,1553126400,1553212800,1553472000,1553558400,1553644800,1553731200,1553817600,1554076800,1554163200,1554249600,1554336000,1554422400,1554681600,1554768000,1554854400,1554940800,1555027200,1555286400,1555372800,1555459200,1555545600,1555632000,1555891200,1555977600,1556064000,1556150400,1556236800,1556496000,1556582400,1556668800,1556755200,1556841600,1557100800,1557187200,1557273600,1557360000,1557446400,1557705600,1557792000,1557878400,1557964800,1558051200,1558310400,1558396800,1558483200,1558569600,1558656000,1558828800,1558915200,1559001600,1559088000,1559174400,1559260800,1559520000,1559606400,1559692800,1559779200,1559865600,1560124800,1560211200,1560297600,1560384000,1560470400,1560729600,1560816000,1560902400,1560988800,1561075200,1561334400,1561420800,1561507200,1561593600,1561680000,1561939200,1562025600,1562112000,1562198400,1562284800,1562544000,1562630400,1562716800,1562803200,1562889600,1563148800,1563235200,1563321600,1563408000,1563494400,1563753600,1563840000,1563926400,1564012800,1564099200,1564358400,1564444800,1564531200,1564617600,1564704000,1564963200,1565049600,1565136000,1565222400,1565308800,1565568000,1565654400,1565740800,1565827200,1565913600,1566172800,1566259200,1566345600,1566432000,1566518400,1566777600,1566864000,1566950400,1567036800,1567123200,1567296000,1567382400,1567468800,1567555200,1567641600,1567728000,1567987200,1568073600,1568160000,1568246400,1568332800,1568592000,1568678400,1568764800,1568851200,1568937600,1569196800,1569283200,1569369600,1569456000,1569542400,1569801600,1569888000,1569974400,1570060800,1570147200,1570406400,1570492800,1570579200,1570665600,1570752000,1571011200,1571097600,1571184000,1571270400,1571356800,1571616000,1571702400,1571788800,1571875200,1571961600]
                opens = [1284.7,1319.9,1318.7,1328,1317.6,1321.6,1314.3,1325,1319.3,1323.1,1324.7,1321.3,1323.5,1322,1281.3,1281.95,1311.1,1315,1314,1313.1,1331.9,1334.2,1341.3,1350.6,1349.8,1346.4,1343.4,1344.9,1335.6,1337.9,1342.5,1337,1338.6,1337,1340.4,1324.65,1324.35,1349.5,1371.3,1367.9,1351.3,1357.8,1356.1,1356,1347.6,1339.1,1320.6,1311.8,1314,1312.4,1312.3,1323.5,1319.1,1327.2,1332.1,1320.3,1323.1,1328,1330.9,1338,1333,1335.3,1345.2,1341.1,1332.5,1314,1314.4,1310.7,1314,1313.1,1315,1313.7,1320,1326.5,1329.2,1314.2,1312.3,1309.5,1297.4,1293.7,1277.9,1295.8,1295.2,1290.3,1294.2,1298,1306.4,1299.8,1302.3,1297,1289.6,1302,1300.7,1303.5,1300.5,1303.2,1306,1318.7,1315,1314.5,1304.1,1294.7,1293.7,1291.2,1290.2,1300.4,1284.2,1284.25,1301.8,1295.9,1296.2,1304.4,1323.1,1340.9,1341,1348,1351.4,1351.4,1343.5,1342.3,1349,1357.6,1357.1,1354.7,1361.4,1375.2,1403.5,1414.7,1433.2,1438,1423.6,1424.4,1418,1399.5,1435.5,1421.25,1434.1,1412.4,1409.8,1412.2,1433.4,1418.4,1429,1428.8,1420.6,1441,1460.4,1441.7,1438.4,1431,1439.3,1427.4,1431.9,1439.5,1443.7,1425.6,1457.5,1451.2,1481.1,1486.7,1512.1,1515.9,1509.2,1522.3,1513,1526.6,1533.9,1523,1506.3,1518.4,1512.4,1508.8,1545.4,1537.3,1551.8,1549.4,1536.9,1535.25,1537.95,1535.2,1556,1561.4,1525.6,1516.4,1507,1493.9,1504.9,1506.5,1513.1,1506.5,1509.7,1502,1506.8,1521.5,1529.8,1539.8,1510.9,1511.8,1501.7,1478,1485.4,1505.6,1511.6,1518.6,1498.7,1510.9,1510.8,1498.3,1492,1497.7,1484.8,1494.2,1495.6,1495.6,1487.5,1491.1,1495.1,1506.4]
                highs = [1284.75,1320.6,1327,1330.8,1326.8,1321.6,1326,1328,1325.8,1327.1,1326,1326,1323.5,1322.1,1282.7,1282.95,1315.8,1316.3,1314,1333.2,1334.7,1341.7,1353.2,1354.6,1352.2,1346.4,1345.7,1344.9,1340.7,1344.2,1342.7,1342.1,1345.2,1342,1350,1324.95,1330.75,1369.6,1374.3,1368.4,1359.8,1359,1357,1356,1353.4,1340.6,1322.3,1314.1,1316.1,1312.9,1325.7,1323.5,1326.3,1336,1332.1,1330.1,1330.4,1334.7,1341.1,1344.2,1338.8,1348.4,1345.6,1342.8,1334.7,1322.3,1319.3,1314.7,1316.6,1316.4,1315,1325.4,1328.3,1332.2,1329.2,1316.9,1312.3,1309.5,1299.6,1296.9,1277.9,1299.5,1296.2,1298.4,1302.5,1308.7,1306.4,1305.9,1307,1297.2,1301.7,1305,1305.3,1310.2,1307,1308,1319.8,1321.7,1318.7,1316.2,1305.9,1295.8,1293.8,1293.7,1304.2,1302,1285.15,1286.85,1304,1302,1305.2,1323,1344.1,1345.2,1360.1,1355.3,1363.8,1353,1344.7,1353.6,1358,1373.6,1358.2,1369.6,1377.6,1408.9,1425.5,1435.9,1453.7,1438,1426,1439.1,1418,1435,1452.6,1426.65,1437.5,1421.5,1414.1,1433.3,1441.3,1431.4,1433.9,1432.4,1440.8,1462.3,1467,1443.5,1444,1442.9,1447,1437.6,1440.8,1445.7,1447.8,1458.2,1461.9,1481.8,1486.8,1522.7,1521.3,1521.1,1531.5,1546.1,1534.9,1537.7,1538.6,1523.6,1518.8,1518.4,1514.6,1540.3,1565,1554.5,1556.6,1559.8,1541.9,1542.9,1540.05,1558.9,1566.2,1561.9,1536.2,1523.8,1509.1,1506.2,1532.2,1516.6,1519.7,1515,1519.5,1512.1,1524.5,1534.4,1543.3,1543.3,1542.8,1519.5,1507.2,1493.5,1511.4,1525.8,1522.2,1518.8,1515.3,1518,1522.3,1508,1501.5,1503,1495.5,1501.1,1497.9,1498.7,1492.1,1499.4,1506.9,1520.9]
                lows = [1282.85,1315,1318.7,1309.6,1317.6,1312.9,1312.4,1319.1,1319,1321,1318.1,1321.3,1319.9,1312,1280.5,1276.15,1308,1309.9,1308.5,1312.3,1329.3,1333.1,1340.2,1347,1345.9,1338,1340.8,1335,1332,1337.9,1333,1336.8,1333.2,1329.9,1340.4,1323.85,1324.05,1349,1366.3,1351.2,1349.1,1352.4,1350.7,1344.3,1338.9,1316.3,1308.4,1306.9,1309.6,1306.7,1312.3,1315.4,1319,1327.2,1317.2,1320,1323,1328,1323,1327.8,1331.7,1335.3,1336.6,1331.8,1311.4,1310,1309.5,1308,1310.6,1302.8,1306.6,1313.7,1320,1322.8,1311,1312.1,1303.6,1293.9,1293.5,1291,1277.9,1294.1,1286,1289.1,1293.5,1296.9,1298,1299.6,1292.9,1285.1,1288.5,1296.3,1297.2,1298.4,1298.6,1302,1300.3,1312,1310.8,1301.9,1292,1291.1,1286.3,1289.2,1289.9,1297.4,1283.65,1283.25,1292.9,1295.9,1290.8,1304.2,1322.7,1336.1,1341,1343.5,1345.8,1340.3,1335.1,1341.5,1347.6,1352.8,1348.2,1353.7,1356.5,1373.3,1398,1414.7,1427,1416.4,1412.7,1420.1,1396.4,1398.8,1426.6,1412.85,1400.7,1406,1399.8,1404.4,1415.5,1417.2,1421.9,1415,1413.7,1428.1,1434,1435.7,1427.5,1429.4,1423.9,1425.6,1427.5,1434.8,1422.3,1412.1,1442.5,1448.8,1468.2,1484.3,1501.6,1506.2,1498.6,1488.9,1504.5,1518.3,1513.9,1503.3,1503,1506.5,1502.1,1503,1534.8,1535.3,1541.4,1528.6,1525.6,1535.25,1528.15,1528,1542.6,1514.3,1510.7,1505.5,1492.1,1492.9,1496.8,1493.1,1503.4,1500.9,1490.7,1496.3,1505.3,1505.3,1517.9,1507.4,1507.1,1493.3,1470.5,1465,1480.5,1501.7,1501.4,1493.3,1492.1,1505.1,1495.7,1478,1487.1,1480.8,1480.6,1487,1488.3,1484.8,1484,1490.7,1490.4,1503.1]
                closes = [1283.35,1315.3,1326.1,1317.4,1321.5,1317.4,1323.5,1319.2,1321.3,1323.3,1319.7,1325.1,1323.6,1313.8,1282.05,1279.05,1314.2,1315.2,1310.8,1329.1,1334.5,1340.2,1340.5,1350,1347.1,1344.3,1344.6,1339.7,1339.4,1343.7,1337,1338.9,1340.1,1338.7,1346.8,1324.25,1329.55,1369.6,1372.5,1352.4,1357.6,1354.2,1353.4,1346,1341,1323.8,1311.9,1309.1,1312.2,1310.7,1324.3,1315.7,1322.4,1333.8,1319.4,1327.1,1325.8,1330.9,1325.8,1331.6,1336.5,1346.7,1339.2,1334.7,1313.3,1316.5,1312.4,1313.4,1313.3,1312.2,1313.7,1319.9,1326.3,1331.9,1311.3,1313.4,1309.4,1295.2,1294.7,1294.1,1277.9,1295.8,1291.2,1297.4,1297.7,1306.8,1299.4,1303.6,1302.2,1289.9,1299.2,1301.8,1303.6,1299.5,1303.2,1305.3,1319.5,1313.6,1315.1,1303.5,1293,1294.6,1290.4,1291.4,1302.7,1301,1284.15,1284.95,1294.3,1297.9,1304.1,1322.6,1339.3,1340.1,1344.9,1354,1357.4,1340.7,1342.7,1348.2,1355.1,1355.9,1354.2,1362.1,1360.1,1408.3,1411.2,1429.5,1430.1,1426.8,1423.4,1425.1,1400.8,1419.8,1432.9,1423.55,1412.1,1412.2,1412.8,1424.9,1419.3,1424.8,1426.1,1423.6,1435.9,1440.8,1439.4,1439.7,1434.5,1436.5,1427.5,1432.2,1433.3,1441.8,1437.8,1432.4,1457.5,1476.5,1484.2,1519.6,1509.5,1508.5,1517.2,1514.1,1527.8,1531.2,1523.6,1511.6,1515.7,1515.7,1508.5,1537.6,1537.2,1551.8,1549.1,1536.9,1529.4,1538.05,1535.15,1555.9,1560.4,1525.5,1515.5,1511.1,1499.2,1503.2,1507.4,1499.5,1511.5,1513.4,1515.8,1506.2,1515.1,1531.5,1540.2,1512.3,1515.2,1506.4,1472.9,1489,1507.9,1513.8,1512.9,1504.4,1503.9,1512.8,1500.9,1488.7,1497.6,1483.5,1494,1498.3,1494.1,1488.1,1487.5,1495.7,1504.7,1505.3]

                with cxt.plot(label="Candle Series", height=400):
                    dpg.add_plot_legend()
                    dpg.add_plot_axis(dpg.mvXAxis, label="Day", time=True)
                    dpg.add_plot_axis(dpg.mvYAxis, label="USD")
                    dpg.add_candle_series(dates, opens, closes, lows, highs, label="GOOGL", parent=dpg.last_item())

            with cxt.tree_node(label="Heatmaps"):

                values = (0.8, 2.4, 2.5, 3.9, 0.0, 4.0, 0.0,
                          2.4, 0.0, 4.0, 1.0, 2.7, 0.0, 0.0,
                          1.1, 2.4, 0.8, 4.3, 1.9, 4.4, 0.0,
                          0.6, 0.0, 0.3, 0.0, 3.1, 0.0, 0.0,
                          0.7, 1.7, 0.6, 2.6, 2.2, 6.2, 0.0,
                          1.3, 1.2, 0.0, 0.0, 0.0, 3.2, 5.1,
                          0.1, 2.0, 0.0, 1.4, 0.0, 1.9, 6.3)

                with cxt.plot(label="Heat Series", no_mouse_pos=True, height=400):
                    dpg.add_plot_axis(dpg.mvXAxis, label="x", lock_min=True, lock_max=True, no_gridlines=True, no_tick_marks=True)
                    dpg.add_plot_axis(dpg.mvYAxis, label="y", no_gridlines=True, no_tick_marks=True, lock_min=True, lock_max=True)
                    dpg.add_heat_series(values, 7, 7, scale_min=0, scale_max=6, parent=dpg.last_item())

            with cxt.tree_node(label="Pie Charts"):

                # create plot 1
                with cxt.plot(no_title=True, no_mouse_pos=True, width=250, height=250):

                    # create legend
                    dpg.add_plot_legend()

                    # create x axis
                    dpg.add_plot_axis(dpg.mvXAxis, label="", no_gridlines=True, no_tick_marks=True, no_tick_labels=True)
                    dpg.set_axis_limits(dpg.last_item(), 0, 1)

                    # create y axis
                    dpg.add_plot_axis(dpg.mvYAxis, label="", no_gridlines=True, no_tick_marks=True, no_tick_labels=True)
                    dpg.set_axis_limits(dpg.last_item(), 0, 1)

                    # add data to y axis 1
                    dpg.add_pie_series(0.5, 0.5, 0.5, [0.25, 0.30, 0.30], ["fish", "cow", "chicken"], parent=dpg.last_item())

                dpg.add_same_line()

                # plot 2
                with cxt.plot(no_title=True, no_mouse_pos=True, width=250, height=250):

                    # create legend
                    dpg.add_plot_legend()

                    # create x axis
                    dpg.add_plot_axis(dpg.mvXAxis, label="", no_gridlines=True, no_tick_marks=True, no_tick_labels=True)
                    dpg.set_axis_limits(dpg.last_item(), 0, 1)

                    # create y axis
                    dpg.add_plot_axis(dpg.mvYAxis, label="", no_gridlines=True, no_tick_marks=True, no_tick_labels=True)
                    dpg.set_axis_limits(dpg.last_item(), 0, 1)

                    # add data to y axis 1
                    dpg.add_pie_series(0.5, 0.5, 0.5, [1, 1, 2, 3, 5], ["A", "B", "C", "D", "E"], normalize=True, format="%.0f", parent=dpg.last_item())

            with cxt.tree_node(label="Error Series"):

                error1_x = [1, 2, 3, 4, 5]
                error1_y = [1, 2, 5, 3, 4]
                error1_neg = [0.2, 0.4, 0.2, 0.6, 0.4]
                error1_pos = [0.4, 0.2, 0.4, 0.8, 0.6]

                error2_x = [1, 2, 3, 4, 5]
                error2_y = [8, 8, 9, 7, 8]
                error2_neg = [0.2, 0.4, 0.2, 0.6, 0.4]
                error2_pos = [0.4, 0.2, 0.4, 0.8, 0.6]

                dpg.add_text("Anti-aliasing can be enabled from the plot's context menu (see Help).", bullet=True)
               
                with cxt.plot(label="Error Series", height=400):
                    dpg.add_plot_legend()
                    dpg.add_plot_axis(dpg.mvXAxis, label="x")
                    axis_id = dpg.add_plot_axis(dpg.mvYAxis, label="y")

                    dpg.add_bar_series(error1_x, error1_y, label="Bar", weight=0.25, parent=axis_id)
                    dpg.add_error_series(error1_x, error1_y, error1_neg, error1_pos, label="Bar", parent=axis_id)
                    dpg.add_line_series(error2_x, error2_y, label="Line", parent=axis_id)
                    #dpg.add_error_series(error2_x, error2_y, error2_neg, error2_pos, label="Line", color=[0, 255, 0], parent=axis_id)
                    dpg.add_error_series(error2_x, error2_y, error2_neg, error2_pos, label="Line", parent=axis_id)

            with cxt.tree_node(label="Custom Context Menus"):

                dpg.add_text("Right-click the series in the legend.", bullet=True)
                dpg.add_text("Series are containers. Children will show up in the custom context menu.", bullet=True)
                
                # create plot
                with cxt.plot(label="Line Series", height=400):

                    dpg.add_plot_legend()

                    dpg.add_plot_axis(dpg.mvXAxis, label="x")
                    yaxis = dpg.add_plot_axis(dpg.mvYAxis, label="y")

                    # series 1
                    dpg.add_line_series(sindatax, sindatay, label="series 1", parent=yaxis)
                    dpg.add_button(label="Delete Series 1", user_data = dpg.last_item(), parent=dpg.last_item(), callback=lambda s, a, u: dpg.delete_item(u))

                    # series 2
                    dpg.add_line_series(sindatax, sindatay, label="series 2", parent=yaxis)
                    dpg.add_button(label="Delete Series 2", user_data = dpg.last_item(), parent=dpg.last_item(), callback=lambda s, a, u: dpg.delete_item(u))

            with cxt.tree_node(label="Drag & Drop"):

                sindatax = []
                sindatay = []
                for i in range(0, 100):
                    sindatax.append(i/100)
                    sindatay.append(0.5 + 0.5*sin(50*i/100))

                with cxt.group():

                    dpg.add_text("Sources:")

                    dpg.add_button(label="Source 1")
                    with cxt.drag_payload(parent=dpg.last_item(), drag_data=(sindatax, sindatay, "Source 1"), payload_type="plotting"):
                        dpg.add_text("Source 1")
                        dpg.add_simple_plot(label="", default_value=sindatay)

                dpg.add_same_line()

                def _legend_drop(sender, app_data, user_data):
                    parent = dpg.get_item_info(sender)["parent"]
                    yaxis2 = dpg.get_item_info(parent)["children"][1][2]
                    dpg.add_line_series(app_data[0], app_data[1], label=app_data[2], parent=yaxis2)
                    dpg.add_button(label="Delete Series", user_data = dpg.last_item(), parent=dpg.last_item(), callback=lambda s, a, u: dpg.delete_item(u))

                def _plot_drop(sender, app_data, user_data):
                    yaxis1 = dpg.get_item_info(sender)["children"][1][0]
                    dpg.add_line_series(app_data[0], app_data[1], label=app_data[2], parent=yaxis1)
                    dpg.add_button(label="Delete Series", user_data = dpg.last_item(), parent=dpg.last_item(), callback=lambda s, a, u: dpg.delete_item(u))

                def _axis_drop(sender, app_data, user_data):
                    dpg.add_line_series(app_data[0], app_data[1], label=app_data[2], parent=sender)
                    dpg.add_button(label="Delete Series", user_data = dpg.last_item(), parent=dpg.last_item(), callback=lambda s, a, u: dpg.delete_item(u))

                with cxt.plot(label="Drag/Drop Plot", height=400, drop_callback=_plot_drop, payload_type="plotting"):

                    dpg.add_plot_legend(drop_callback=_legend_drop, payload_type="plotting")
                    dpg.add_plot_axis(dpg.mvXAxis, label="x")

                    # create y axes with drop callbacks
                    dpg.add_plot_axis(dpg.mvYAxis, label="y1", drop_callback=_axis_drop, payload_type="plotting")
                    dpg.add_plot_axis(dpg.mvYAxis, label="y2", drop_callback=_axis_drop, payload_type="plotting")
                    dpg.add_plot_axis(dpg.mvYAxis, label="y3", drop_callback=_axis_drop, payload_type="plotting")

        with cxt.collapsing_header(label="Node Editor"):

            dpg.add_text("Ctrl+Click to remove a link.", bullet=True)

            with cxt.node_editor(callback=lambda sender, app_data: dpg.add_node_link(app_data[0], app_data[1], parent=sender), 
                             delink_callback=lambda sender, app_data: dpg.delete_item(app_data)):

                with cxt.node(label="Node 1", pos=[10, 10]):

                    with cxt.node_attribute():
                        dpg.add_input_float(label="F1", width=150)

                    with cxt.node_attribute(output=True):
                        dpg.add_input_float(label="F2", width=150)

                with cxt.node(label="Node 2", pos=[300, 10]):

                    with cxt.node_attribute() as na2:
                        dpg.add_input_float(label="F3", width=200)

                    with cxt.node_attribute(output=True):
                        dpg.add_input_float(label="F4", width=200)

                with cxt.node(label="Node 3", pos=[25, 150]):                                  
                    with cxt.node_attribute():
                        dpg.add_input_text(label="T5", width=200)
                    with cxt.node_attribute(static=True): 
                        dpg.add_simple_plot(label="Node Plot", default_value=(0.3, 0.9, 2.5, 8.9), width=200, height=80, histogram=True)

        with cxt.collapsing_header(label= "Filtering"):

            dpg.add_text("Filter usage:\n"
                        "  \"\"               display all lines\n"
                        "  \"xxx\"         display lines containing \"xxx\"\n"
                        "  \"xxx,yyy\"  display lines containing \"xxx\" or \"yyy\"\n"
                        "  \"-xxx\"        hide lines containing \"xxx\"")


            with cxt.filter_set() as filter_id:
                dpg.add_text("aaa1.c", filter_key="aaa1.c", bullet=True)
                dpg.add_text("bbb1.c", filter_key="bbb1.c", bullet=True)
                dpg.add_text("ccc1.c", filter_key="ccc1.c", bullet=True)
                dpg.add_text("aaa2.cpp", filter_key="aaa2.cpp", bullet=True)
                dpg.add_text("bbb2.cpp", filter_key="bbb2.cpp", bullet=True)
                dpg.add_text("ccc2.cpp", filter_key="ccc2.cpp", bullet=True)
                dpg.add_text("abc.h", filter_key="abc.h", bullet=True)
                dpg.add_text("hello, world", filter_key="hello, world", bullet=True)

            dpg.add_input_text(label="Filter (inc, -exc)", before=dpg.last_container(), user_data=dpg.last_container(), callback=lambda s, a, u: dpg.set_value(u, dpg.get_value(s)))

        with cxt.collapsing_header(label="Drawing API"):
            draw_groups={}
            layers={}

            def _switch_group(sender):
                for v in draw_groups.values():
                    dpg.configure_item(v, show=False)
                dpg.configure_item(draw_groups[dpg.get_value(sender)], show=True)

            def _draw(sender, app_data, user_data):
                args = []
                current_layer = layers[dpg.get_value(user_data[3])]
                kwargs = {'parent':current_layer}
                for item in dpg.get_item_info(user_data[1])["children"][1]:
                    args.append(dpg.get_value(item))
                for item in dpg.get_item_info(user_data[2])["children"][1]:
                    kwargs[dpg.get_item_configuration(item)["label"]] = dpg.get_value(item)

                # If a drawing command needs to take in a list of points dont unpack args with *
                points = []
                if user_data[4]:
                    user_data[0](args, **kwargs)
                else:
                    user_data[0](*args, **kwargs)

            with cxt.group(width=200) as inputs:
                layer = dpg.add_radio_button(default_value="Layer 1")
                dpg.add_button(label="Clear Layer", callback=lambda: dpg.delete_item(layers[dpg.get_value(layer)], children_only=True))
                drawables = dpg.add_listbox(label="Draw Item", default_value="Line", width=100, num_items=5, callback=_switch_group)

                with cxt.group(width=200) as line:
                    draw_groups["line"] = line
                    with cxt.group() as r:
                        dpg.add_slider_intx(label="p1", size=2, default_value=(10, 10), max_value=800)
                        dpg.add_slider_intx(label="p2", size=2, default_value=(100, 100), max_value=800)
                    with cxt.group() as k:
                        dpg.add_input_int(label="thickness", default_value=1)
                        dpg.add_color_picker((255, 255, 255, 255), label="color")
                    dpg.add_button(label="Add", callback=_draw, user_data=[dpg.draw_line, r, k, layer, False])

                with cxt.group(width=200, show=False) as circle:
                    draw_groups["circle"] = circle
                    with cxt.group() as r:
                        dpg.add_slider_intx(label="center", size=2, default_value=(100, 100), max_value=800)
                        dpg.add_slider_int(label="radius", default_value=20, max_value=100)
                    with cxt.group() as k:
                        dpg.add_slider_int(label="thickness", default_value=1)
                        dpg.add_slider_int(label="segments", default_value=0)
                        dpg.add_color_picker((255, 255, 255, 255), label="color")
                        dpg.add_color_picker((0, 0, 0, 0), label="fill", alpha_bar=True)
                    dpg.add_button(label="Add", callback=_draw, user_data=[dpg.draw_circle, r, k, layer, False])

                with cxt.group(width=200, show=False) as ellipse:
                    draw_groups["ellipse"] = ellipse
                    with cxt.group() as r:
                        dpg.add_slider_intx(label="pmin", size=2, default_value=(50, 50), max_value=800)
                        dpg.add_slider_intx(label="pmax", size=2, default_value=(60, 70), max_value=800)
                    with cxt.group() as k:
                        dpg.add_slider_int(label="thickness", default_value=1)
                        dpg.add_slider_int(label="segments", default_value=32)
                        dpg.add_color_picker((255, 255, 255, 255), label="color")
                        dpg.add_color_picker((0, 0, 0, 0), label="fill", alpha_bar=True)
                    dpg.add_button(label="Add", callback=_draw, user_data=[dpg.draw_ellipse, r, k, layer, False])

                with cxt.group(width=200, show=False) as arrow:
                    draw_groups["arrow"] = arrow
                    with cxt.group() as r:
                        dpg.add_slider_intx(label="p1", size=2, default_value=(10, 10), max_value=800)
                        dpg.add_slider_intx(label="p2", size=2, default_value=(100, 100), max_value=800)
                    with cxt.group() as k:
                        dpg.add_input_int(label="thickness", default_value=1)
                        dpg.add_input_int(label="size", default_value=15)
                        dpg.add_color_picker((255, 255, 255, 255), label="color")
                    dpg.add_button(label="Add", callback=_draw, user_data=[dpg.draw_arrow, r, k, layer, False])

                with cxt.group(width=200, show=False) as bezier_cubic:
                    draw_groups["bezier cubic"] = bezier_cubic
                    with cxt.group() as r:
                        dpg.add_slider_intx(label="p1", size=2, default_value=(10, 10), max_value=800)
                        dpg.add_slider_intx(label="p2", size=2, default_value=(50, 10), max_value=800)
                        dpg.add_slider_intx(label="p3", size=2, default_value=(10, 40), max_value=800)
                        dpg.add_slider_intx(label="p4", size=2, default_value=(100, 50), max_value=800)
                    with cxt.group() as k:
                        dpg.add_input_int(label="thickness", default_value=1)
                        dpg.add_slider_int(label="segments", default_value=0)
                        dpg.add_color_picker((255, 255, 255, 255), label="color")
                    dpg.add_button(label="Add", callback=_draw, user_data=[dpg.draw_bezier_cubic, r, k, layer, False])

                with cxt.group(width=200, show=False) as bezier_quadratic:
                    draw_groups["bezier quadratic"] = bezier_quadratic
                    with cxt.group() as r:
                        dpg.add_slider_intx(label="p1", size=2, default_value=(10, 10), max_value=800)
                        dpg.add_slider_intx(label="p2", size=2, default_value=(50, 30), max_value=800)
                        dpg.add_slider_intx(label="p3", size=2, default_value=(10, 40), max_value=800)
                    with cxt.group() as k:
                        dpg.add_input_int(label="thickness", default_value=1)
                        dpg.add_slider_int(label="segments", default_value=0)
                        dpg.add_color_picker((255, 255, 255, 255), label="color")
                    dpg.add_button(label="Add", callback=_draw, user_data=[dpg.draw_bezier_quadratic, r, k, layer, False])

                with cxt.group(width=200, show=False) as polygon:
                    draw_groups["polygon"] = polygon
                    with cxt.group() as r:
                        dpg.add_slider_intx(label="point 1", size=2, default_value=(10, 10), max_value=800)
                        dpg.add_slider_intx(label="point 2", size=2, default_value=(50, 10), max_value=800)
                        dpg.add_slider_intx(label="point 3", size=2, default_value=(50, 40), max_value=800)
                        dpg.add_slider_intx(label="point 4", size=2, default_value=(30, 60), max_value=800)
                        dpg.add_slider_intx(label="point 5", size=2, default_value=(10, 10), max_value=800)
                    with cxt.group() as k:
                        dpg.add_input_int(label="thickness", default_value=1)
                        dpg.add_color_picker((255, 255, 255, 255), label="color")
                        dpg.add_color_picker((0, 0, 0, 0), label="fill", alpha_bar=True)
                    dpg.add_button(label="Add", callback=_draw, user_data=[dpg.draw_polygon, r, k, layer, True])

                with cxt.group(width=200, show=False) as polyline:
                    draw_groups["polyline"] = polyline
                    with cxt.group() as r:
                        dpg.add_slider_intx(label="point 1", size=2, default_value=(10, 10), max_value=800)
                        dpg.add_slider_intx(label="point 2", size=2, default_value=(40, 40), max_value=800)
                        dpg.add_slider_intx(label="point 3", size=2, default_value=(20, 10), max_value=800)
                        dpg.add_slider_intx(label="point 4", size=2, default_value=(30, 60), max_value=800)
                        dpg.add_slider_intx(label="point 5", size=2, default_value=(120, 120), max_value=800)
                    with cxt.group() as k:
                        dpg.add_checkbox(label="closed")
                        dpg.add_input_int(label="thickness", default_value=1)
                        dpg.add_color_picker((255, 255, 255, 255), label="color")
                    dpg.add_button(label="Add", callback=_draw, user_data=[dpg.draw_polyline, r, k, layer, True])

                with cxt.group(width=200, show=False) as quad:
                    draw_groups["quad"] = quad
                    with cxt.group() as r:
                        dpg.add_slider_intx(label="p1", size=2, default_value=(20, 20), max_value=800)
                        dpg.add_slider_intx(label="p2", size=2, default_value=(70, 20), max_value=800)
                        dpg.add_slider_intx(label="p3", size=2, default_value=(60, 60), max_value=800)
                        dpg.add_slider_intx(label="p4", size=2, default_value=(10, 60), max_value=800)
                    with cxt.group() as k:
                        dpg.add_input_int(label="thickness", default_value=1)
                        dpg.add_color_picker((255, 255, 255, 255), label="color")
                        dpg.add_color_picker((0, 0, 0, 0), label="fill", alpha_bar=True)
                    dpg.add_button(label="Add", callback=_draw, user_data=[dpg.draw_quad, r, k, layer, False])

                with cxt.group(width=200, show=False) as rectangle:
                    draw_groups["rectangle"] = rectangle
                    with cxt.group() as r:
                        dpg.add_slider_intx(label="pmin", size=2, default_value=(50, 50), max_value=800)
                        dpg.add_slider_intx(label="pmax", size=2, default_value=(60, 70), max_value=800)
                    with cxt.group() as k:
                        dpg.add_slider_int(label="thickness", default_value=1)
                        dpg.add_slider_int(label="rounding", default_value=0)
                        dpg.add_color_picker((255, 255, 255, 255), label="color")
                        dpg.add_color_picker((0, 0, 0, 0), label="fill", alpha_bar=True)
                    dpg.add_button(label="Add", callback=_draw, user_data=[dpg.draw_rectangle, r, k, layer, False])

                with cxt.group(width=200, show=False) as triangle:
                    draw_groups["triangle"] = triangle
                    with cxt.group() as r:
                        dpg.add_slider_intx(label="p1", size=2, default_value=(70, 50), max_value=800)
                        dpg.add_slider_intx(label="p2", size=2, default_value=(80, 70), max_value=800)
                        dpg.add_slider_intx(label="p3", size=2, default_value=(60, 60), max_value=800)
                    with cxt.group() as k:
                        dpg.add_slider_int(label="thickness", default_value=1)
                        dpg.add_color_picker((255, 255, 255, 255), label="color")
                        dpg.add_color_picker((0, 0, 0, 0), label="fill", alpha_bar=True)
                    dpg.add_button(label="Add", callback=_draw, user_data=[dpg.draw_triangle, r, k, layer, False])

                with cxt.group(width=200, show=False) as text:
                    draw_groups["text"] = text
                    with cxt.group() as r:
                        dpg.add_slider_intx(label="pos", size=2, default_value=(70, 50), max_value=800)
                        dpg.add_input_text(label="text", default_value="Hello World")
                    with cxt.group() as k:
                        dpg.add_slider_int(label="size", default_value=10)
                        dpg.add_color_picker((255, 255, 255, 255), label="color")
                    dpg.add_button(label="Add", callback=_draw, user_data=[dpg.draw_text, r, k, layer, False])

                with cxt.group(width=200, show=False) as image:
                    draw_groups["image"] = image
                    with cxt.group() as r:
                        dpg.add_input_text(label="file", default_value="INTERNAL_DPG_FONT_ATLAS")
                        dpg.add_slider_intx(label="pmin", size=2, default_value=(50, 50), max_value=800)
                        dpg.add_slider_intx(label="pmax", size=2, default_value=(300, 300), max_value=800)
                    with cxt.group() as k:
                        dpg.add_slider_floatx(label="uv_min", size=2, default_value=(0.0, 0.0), max_value=2.0, min_value=-1.0)
                        dpg.add_slider_floatx(label="uv_max", size=2, default_value=(1.0, 1.0), max_value=2.0, min_value=-1.0)
                        dpg.add_color_picker((255, 255, 255, 255), label="color")
                    dpg.add_button(label="Add", callback=_draw, user_data=[dpg.draw_image, r, k, layer, False])

                dpg.configure_item(drawables, items=list(draw_groups.keys()))
            dpg.add_same_line()

            with cxt.drawlist(id="drawlist_demo", width=800, height=500):
                dpg.draw_rectangle((0, 0), (800, 500), color=(100, 100, 100, 250), thickness=2)
                layers["Layer 1"] = dpg.add_draw_layer()
                layers["Layer 2"] = dpg.add_draw_layer()
                layers["Layer 3"] = dpg.add_draw_layer()

                dpg.configure_item(layer, items=list(layers.keys()))

        with cxt.collapsing_header(label="Handler & Polling"):

            with cxt.handler_registry(show=False) as keyboard_handler:
                key_down_handler = dpg.add_key_down_handler(callback=event_handler)
                key_release_handler = dpg.add_key_release_handler(callback=event_handler)
                key_press_handler = dpg.add_key_press_handler(callback=event_handler)

            with cxt.handler_registry(show=False) as mouse_handler:
                mouse_wheel_handler = dpg.add_mouse_wheel_handler(callback=event_handler)
                mouse_click_handler = dpg.add_mouse_click_handler(callback=event_handler)
                mouse_double_click_handler = dpg.add_mouse_double_click_handler(callback=event_handler)
                mouse_release_handler = dpg.add_mouse_release_handler(callback=event_handler)
                mouse_drag_handler = dpg.add_mouse_drag_handler(0, 10.0, callback=event_handler)
                mouse_down_handler = dpg.add_mouse_down_handler(callback=event_handler)
                mouse_move_handler = dpg.add_mouse_move_handler(callback=event_handler)
            dpg.add_text("Logger Window:")
            dpg.add_same_line()
            _add_config_options(logger.window_id, 1,"show")
            message = "Handlers are placed into handler registries. Handler registry and handler must be shown for the handler submit the callback. Show turns on and off handler registries. Must show handler registry then individual handlers can be shown."
            dpg.add_text(message, wrap=0)

<<<<<<< HEAD
            with cxt.tree_node(label="Keyboard"):
                dpg.add_text("Keyboard Handler Registry:")
=======
            dpg.add_text("This will activate logging of all handlers.")
            dpg.add_checkbox(label="show", default_value=False, callback=_config, user_data=[keyboard_handler, mouse_handler])
            with cxt.tree_node(label="Keyboard Handlers"):
                dpg.add_checkbox(label="show", default_value=False, callback=_config, user_data=keyboard_handler)
                dpg.add_text("Key Down Handler")
                dpg.add_button(label="Set Key to all", callback=lambda sender: dpg.configure_item(key_down_handler, key=-1))
                dpg.add_button(label='Set Key to "A"', callback=lambda sender: dpg.configure_item(key_down_handler, key=dpg.mvKey_A))
                dpg.add_text("Key Release Handler")
                dpg.add_button(label="Set Key to all", callback=lambda sender: dpg.configure_item(key_release_handler, key=-1))
                dpg.add_button(label='Set Key to "A"', callback=lambda sender: dpg.configure_item(key_release_handler, key=dpg.mvKey_A))

        with cxt.collapsing_header(label="Drag & Drop"):

            with cxt.tree_node(label="Help"):

                dpg.add_text("Adding a drag_payload to a widget makes it source.", bullet=True)
                dpg.add_text("Adding a drop_callback to a widget makes it target.", bullet=True)
                dpg.add_text("Compatibility is determined by the 'payload_type'.", bullet=True)
                dpg.add_text("The 'payload_type' must be less than 32 characters.", bullet=True)
                dpg.add_text("A 'drag_callback' can be used to notify a source during a DND event.", bullet=True)
                dpg.add_text("A 'drag_payload' is a container. Its children are what is shown when dragging.", bullet=True)

            with cxt.tree_node(label="Simple"):

                with cxt.group():

                    dpg.add_text("Int Sources:")

                    dpg.add_button(label="Source 1: 25")
                    with cxt.drag_payload(parent=dpg.last_item(), drag_data=25, payload_type="ints"):
                        dpg.add_text("25")

                    dpg.add_button(label="Source 2: 33")
                    with cxt.drag_payload(parent=dpg.last_item(), drag_data=33, payload_type="ints"):
                        dpg.add_text("33")

                    dpg.add_button(label="Source 3: 111")
                    with cxt.drag_payload(parent=dpg.last_item(), drag_data=111, payload_type="ints"):
                        dpg.add_text("111")

                dpg.add_same_line(xoffset=200)
                with cxt.group():

                    dpg.add_text("Float Sources:")
                    dpg.add_button(label="Source 1: 43.7")
                    with cxt.drag_payload(parent=dpg.last_item(), drag_data=43.7, payload_type="floats"):
                        dpg.add_text("43.7")

                    dpg.add_button(label="Source 2: 99.8")
                    with cxt.drag_payload(parent=dpg.last_item(), drag_data=99.8, payload_type="floats"):
                        dpg.add_text("99.8")

                    dpg.add_button(label="Source 3: -23.4")
                    with cxt.drag_payload(parent=dpg.last_item(), drag_data=-23.4, payload_type="floats"):
                        dpg.add_text("-23.4")

                dpg.add_same_line(xoffset=400)

                with cxt.group():

                    dpg.add_text("Targets:")

                    dpg.add_input_int(label="Int Target", payload_type="ints", width=100, step=0, drop_callback=lambda s, a: dpg.set_value(s, a))
                    dpg.add_input_float(label="Float Target", payload_type="floats", width=100, step=0, drop_callback=lambda s, a: dpg.set_value(s, a))

        with cxt.collapsing_header(label="Advanced"):

            with cxt.tree_node(label="Help (READ ME FIRST)"):
                dpg.add_text("These topics are for advanced users.", bullet=True)
                dpg.add_text("Make sure you know what you are doing.", bullet=True)

            with cxt.tree_node(label="Staging"):

                dpg.add_text("Staging can be used to create items without parents.", bullet=True)
                dpg.add_text("Regular parent deduction rules still apply (but will stage if parent can't be deduced).", bullet=True)
                dpg.add_text("Staging is toggled with 'set_staging_mode'.", bullet=True)
                dpg.add_text("Staging can be useful for wrapping a set of items.", bullet=True)
                dpg.add_text("You can use most DPG commands on staged items.", bullet=True)
                dpg.add_text("You can stage any item.", bullet=True)
                dpg.add_text("Items can be unstaged with 'move_item' and 'unstage_items'.", bullet=True)
                dpg.add_text("A 'staging_container' is a special container that 'unpacks' itself when unstaged.", bullet=True)

                def _unstage_items(sender, app_data, user_data):

                    # push the child back onto the container stack
                    dpg.push_container_stack(user_data[1])

                    # this will 'unpack' the staging container (regular parent deduction rules apply)
                    dpg.unstage_items((user_data[0], ))

                    # pop the child back off the container stack
                    dpg.pop_container_stack()

                # turn on staging
                dpg.set_staging_mode(True)

                # when unstaging a stage_container, it 'unpacks' itself
                with cxt.staging_container() as sc1:
                    dpg.add_button(label="Staged Button 1")
                    dpg.add_button(label="Staged Button 2")
                    dpg.add_button(label="Staged Button 3")

                # turn off staging
                dpg.set_staging_mode(False)

                ub1 = dpg.add_button(label="Unstage buttons", callback=_unstage_items)
                child_id = dpg.add_child(height=200, width=200)
                dpg.configure_item(ub1, user_data=[sc1, child_id])

            with cxt.tree_node(label="Manual Mutex Control"):

                dpg.add_text("DPG has a 'rendering' thread and a 'callback' thread.", bullet=True)
                dpg.add_text("Only 1 thread can hold the mutex.", bullet=True)
                dpg.add_text("The rendering thread grabs the mutex right before drawing.", bullet=True)
                dpg.add_text("The callback thread grabs the mutex when you call a DPG command.", bullet=True)
                dpg.add_text("If a callback calls multiple DPG commands, they will most likely execute over a few frames.", bullet=True)
                dpg.add_text("To ensure multiple commands run within the same frame, you can lock/unlock the mutex manually.", bullet=True)

                def _callback_auto_mutex(sender, app_data, user_data):
                    
                    for i in range(0, 100):
                        dpg.add_text("Item: " + str(i), parent=user_data)

                def _callback_manual_mutex(sender, app_data, user_data):

                    dpg.lock_mutex() # you could also use with cxt.mutex()
                    for i in range(0, 100):
                        dpg.add_text("Item: " + str(i), parent=user_data)
                    dpg.unlock_mutex()

                b1 = dpg.add_button(label="Added 100 items")
>>>>>>> ff13f129
                dpg.add_same_line()
                _add_config_options(keyboard_handler, 1,"show")

                with cxt.group(indent=20):
                    key_constants={"All": -1, "dpg.mvKey_Shift": dpg.mvKey_Shift, "dpg.mvKey_0":dpg.mvKey_0, "dpg.mvKey_A":dpg.mvKey_A}
                    dpg.add_text("Key Down Handler:")
                    dpg.add_same_line()
                    _add_config_options(key_down_handler, 1,"show")
                    dpg.add_combo(list(key_constants.keys()), label="key", default_value="All", callback=lambda sender: dpg.configure_item(key_down_handler, key_constants[dpg.get_value(sender)]))
                    dpg.add_text("Key Release Handler:")
                    dpg.add_same_line()
                    _add_config_options(key_release_handler, 1,"show")
                    dpg.add_combo(list(key_constants.keys()), label="key", default_value="All", callback=lambda sender: dpg.configure_item(key_release_handler, key_constants[dpg.get_value(sender)]))
                    dpg.add_text("Key Press Handler:")
                    dpg.add_same_line()
                    _add_config_options(key_press_handler, 1,"show")
                    dpg.add_combo(list(key_constants.keys()), label="key", default_value="All", callback=lambda sender: dpg.configure_item(key_press_handler, key_constants[dpg.get_value(sender)]))
            with cxt.tree_node(label="Mouse"):
                dpg.add_text("Mouse Handler Registry:")
                dpg.add_same_line()
                _add_config_options(mouse_handler, 1,"show")

                with cxt.group(indent=20):
                    dpg.add_text("Mouse Wheel Handler:")
                    dpg.add_same_line()
                    _add_config_options(mouse_wheel_handler, 1,"show")
                    dpg.add_text("Mouse Click Handler:")
                    dpg.add_same_line()
                    _add_config_options(mouse_click_handler, 1,"show")
                    dpg.add_text("Mouse Double Click Handler:")
                    dpg.add_same_line()
                    _add_config_options(mouse_double_click_handler, 1,"show")
                    dpg.add_text("Mouse Release Handler:")
                    dpg.add_same_line()
                    _add_config_options(mouse_release_handler, 1,"show")
                    dpg.add_text("Mouse Drag Handler:")
                    dpg.add_same_line()
                    _add_config_options(mouse_drag_handler, 1,"show")
                    dpg.add_text("Mouse Down Handler:")
                    dpg.add_same_line()
                    _add_config_options(mouse_down_handler, 1,"show")
                    dpg.add_text("Mouse Move Handler:")
                    dpg.add_same_line()
                    _add_config_options(mouse_move_handler, 1,"show")<|MERGE_RESOLUTION|>--- conflicted
+++ resolved
@@ -2250,142 +2250,8 @@
             message = "Handlers are placed into handler registries. Handler registry and handler must be shown for the handler submit the callback. Show turns on and off handler registries. Must show handler registry then individual handlers can be shown."
             dpg.add_text(message, wrap=0)
 
-<<<<<<< HEAD
             with cxt.tree_node(label="Keyboard"):
                 dpg.add_text("Keyboard Handler Registry:")
-=======
-            dpg.add_text("This will activate logging of all handlers.")
-            dpg.add_checkbox(label="show", default_value=False, callback=_config, user_data=[keyboard_handler, mouse_handler])
-            with cxt.tree_node(label="Keyboard Handlers"):
-                dpg.add_checkbox(label="show", default_value=False, callback=_config, user_data=keyboard_handler)
-                dpg.add_text("Key Down Handler")
-                dpg.add_button(label="Set Key to all", callback=lambda sender: dpg.configure_item(key_down_handler, key=-1))
-                dpg.add_button(label='Set Key to "A"', callback=lambda sender: dpg.configure_item(key_down_handler, key=dpg.mvKey_A))
-                dpg.add_text("Key Release Handler")
-                dpg.add_button(label="Set Key to all", callback=lambda sender: dpg.configure_item(key_release_handler, key=-1))
-                dpg.add_button(label='Set Key to "A"', callback=lambda sender: dpg.configure_item(key_release_handler, key=dpg.mvKey_A))
-
-        with cxt.collapsing_header(label="Drag & Drop"):
-
-            with cxt.tree_node(label="Help"):
-
-                dpg.add_text("Adding a drag_payload to a widget makes it source.", bullet=True)
-                dpg.add_text("Adding a drop_callback to a widget makes it target.", bullet=True)
-                dpg.add_text("Compatibility is determined by the 'payload_type'.", bullet=True)
-                dpg.add_text("The 'payload_type' must be less than 32 characters.", bullet=True)
-                dpg.add_text("A 'drag_callback' can be used to notify a source during a DND event.", bullet=True)
-                dpg.add_text("A 'drag_payload' is a container. Its children are what is shown when dragging.", bullet=True)
-
-            with cxt.tree_node(label="Simple"):
-
-                with cxt.group():
-
-                    dpg.add_text("Int Sources:")
-
-                    dpg.add_button(label="Source 1: 25")
-                    with cxt.drag_payload(parent=dpg.last_item(), drag_data=25, payload_type="ints"):
-                        dpg.add_text("25")
-
-                    dpg.add_button(label="Source 2: 33")
-                    with cxt.drag_payload(parent=dpg.last_item(), drag_data=33, payload_type="ints"):
-                        dpg.add_text("33")
-
-                    dpg.add_button(label="Source 3: 111")
-                    with cxt.drag_payload(parent=dpg.last_item(), drag_data=111, payload_type="ints"):
-                        dpg.add_text("111")
-
-                dpg.add_same_line(xoffset=200)
-                with cxt.group():
-
-                    dpg.add_text("Float Sources:")
-                    dpg.add_button(label="Source 1: 43.7")
-                    with cxt.drag_payload(parent=dpg.last_item(), drag_data=43.7, payload_type="floats"):
-                        dpg.add_text("43.7")
-
-                    dpg.add_button(label="Source 2: 99.8")
-                    with cxt.drag_payload(parent=dpg.last_item(), drag_data=99.8, payload_type="floats"):
-                        dpg.add_text("99.8")
-
-                    dpg.add_button(label="Source 3: -23.4")
-                    with cxt.drag_payload(parent=dpg.last_item(), drag_data=-23.4, payload_type="floats"):
-                        dpg.add_text("-23.4")
-
-                dpg.add_same_line(xoffset=400)
-
-                with cxt.group():
-
-                    dpg.add_text("Targets:")
-
-                    dpg.add_input_int(label="Int Target", payload_type="ints", width=100, step=0, drop_callback=lambda s, a: dpg.set_value(s, a))
-                    dpg.add_input_float(label="Float Target", payload_type="floats", width=100, step=0, drop_callback=lambda s, a: dpg.set_value(s, a))
-
-        with cxt.collapsing_header(label="Advanced"):
-
-            with cxt.tree_node(label="Help (READ ME FIRST)"):
-                dpg.add_text("These topics are for advanced users.", bullet=True)
-                dpg.add_text("Make sure you know what you are doing.", bullet=True)
-
-            with cxt.tree_node(label="Staging"):
-
-                dpg.add_text("Staging can be used to create items without parents.", bullet=True)
-                dpg.add_text("Regular parent deduction rules still apply (but will stage if parent can't be deduced).", bullet=True)
-                dpg.add_text("Staging is toggled with 'set_staging_mode'.", bullet=True)
-                dpg.add_text("Staging can be useful for wrapping a set of items.", bullet=True)
-                dpg.add_text("You can use most DPG commands on staged items.", bullet=True)
-                dpg.add_text("You can stage any item.", bullet=True)
-                dpg.add_text("Items can be unstaged with 'move_item' and 'unstage_items'.", bullet=True)
-                dpg.add_text("A 'staging_container' is a special container that 'unpacks' itself when unstaged.", bullet=True)
-
-                def _unstage_items(sender, app_data, user_data):
-
-                    # push the child back onto the container stack
-                    dpg.push_container_stack(user_data[1])
-
-                    # this will 'unpack' the staging container (regular parent deduction rules apply)
-                    dpg.unstage_items((user_data[0], ))
-
-                    # pop the child back off the container stack
-                    dpg.pop_container_stack()
-
-                # turn on staging
-                dpg.set_staging_mode(True)
-
-                # when unstaging a stage_container, it 'unpacks' itself
-                with cxt.staging_container() as sc1:
-                    dpg.add_button(label="Staged Button 1")
-                    dpg.add_button(label="Staged Button 2")
-                    dpg.add_button(label="Staged Button 3")
-
-                # turn off staging
-                dpg.set_staging_mode(False)
-
-                ub1 = dpg.add_button(label="Unstage buttons", callback=_unstage_items)
-                child_id = dpg.add_child(height=200, width=200)
-                dpg.configure_item(ub1, user_data=[sc1, child_id])
-
-            with cxt.tree_node(label="Manual Mutex Control"):
-
-                dpg.add_text("DPG has a 'rendering' thread and a 'callback' thread.", bullet=True)
-                dpg.add_text("Only 1 thread can hold the mutex.", bullet=True)
-                dpg.add_text("The rendering thread grabs the mutex right before drawing.", bullet=True)
-                dpg.add_text("The callback thread grabs the mutex when you call a DPG command.", bullet=True)
-                dpg.add_text("If a callback calls multiple DPG commands, they will most likely execute over a few frames.", bullet=True)
-                dpg.add_text("To ensure multiple commands run within the same frame, you can lock/unlock the mutex manually.", bullet=True)
-
-                def _callback_auto_mutex(sender, app_data, user_data):
-                    
-                    for i in range(0, 100):
-                        dpg.add_text("Item: " + str(i), parent=user_data)
-
-                def _callback_manual_mutex(sender, app_data, user_data):
-
-                    dpg.lock_mutex() # you could also use with cxt.mutex()
-                    for i in range(0, 100):
-                        dpg.add_text("Item: " + str(i), parent=user_data)
-                    dpg.unlock_mutex()
-
-                b1 = dpg.add_button(label="Added 100 items")
->>>>>>> ff13f129
                 dpg.add_same_line()
                 _add_config_options(keyboard_handler, 1,"show")
 
@@ -2408,25 +2274,129 @@
                 dpg.add_same_line()
                 _add_config_options(mouse_handler, 1,"show")
 
-                with cxt.group(indent=20):
-                    dpg.add_text("Mouse Wheel Handler:")
-                    dpg.add_same_line()
-                    _add_config_options(mouse_wheel_handler, 1,"show")
-                    dpg.add_text("Mouse Click Handler:")
-                    dpg.add_same_line()
-                    _add_config_options(mouse_click_handler, 1,"show")
-                    dpg.add_text("Mouse Double Click Handler:")
-                    dpg.add_same_line()
-                    _add_config_options(mouse_double_click_handler, 1,"show")
-                    dpg.add_text("Mouse Release Handler:")
-                    dpg.add_same_line()
-                    _add_config_options(mouse_release_handler, 1,"show")
-                    dpg.add_text("Mouse Drag Handler:")
-                    dpg.add_same_line()
-                    _add_config_options(mouse_drag_handler, 1,"show")
-                    dpg.add_text("Mouse Down Handler:")
-                    dpg.add_same_line()
-                    _add_config_options(mouse_down_handler, 1,"show")
-                    dpg.add_text("Mouse Move Handler:")
-                    dpg.add_same_line()
-                    _add_config_options(mouse_move_handler, 1,"show")+            with cxt.tree_node(label="Help"):
+
+                dpg.add_text("Adding a drag_payload to a widget makes it source.", bullet=True)
+                dpg.add_text("Adding a drop_callback to a widget makes it target.", bullet=True)
+                dpg.add_text("Compatibility is determined by the 'payload_type'.", bullet=True)
+                dpg.add_text("The 'payload_type' must be less than 32 characters.", bullet=True)
+                dpg.add_text("A 'drag_callback' can be used to notify a source during a DND event.", bullet=True)
+                dpg.add_text("A 'drag_payload' is a container. Its children are what is shown when dragging.", bullet=True)
+
+            with cxt.tree_node(label="Simple"):
+
+                with cxt.group():
+
+                    dpg.add_text("Int Sources:")
+
+                    dpg.add_button(label="Source 1: 25")
+                    with cxt.drag_payload(parent=dpg.last_item(), drag_data=25, payload_type="ints"):
+                        dpg.add_text("25")
+
+                    dpg.add_button(label="Source 2: 33")
+                    with cxt.drag_payload(parent=dpg.last_item(), drag_data=33, payload_type="ints"):
+                        dpg.add_text("33")
+
+                    dpg.add_button(label="Source 3: 111")
+                    with cxt.drag_payload(parent=dpg.last_item(), drag_data=111, payload_type="ints"):
+                        dpg.add_text("111")
+
+                dpg.add_same_line(xoffset=200)
+                with cxt.group():
+
+                    dpg.add_text("Float Sources:")
+                    dpg.add_button(label="Source 1: 43.7")
+                    with cxt.drag_payload(parent=dpg.last_item(), drag_data=43.7, payload_type="floats"):
+                        dpg.add_text("43.7")
+
+                    dpg.add_button(label="Source 2: 99.8")
+                    with cxt.drag_payload(parent=dpg.last_item(), drag_data=99.8, payload_type="floats"):
+                        dpg.add_text("99.8")
+
+                    dpg.add_button(label="Source 3: -23.4")
+                    with cxt.drag_payload(parent=dpg.last_item(), drag_data=-23.4, payload_type="floats"):
+                        dpg.add_text("-23.4")
+
+                dpg.add_same_line(xoffset=400)
+
+                with cxt.group():
+
+                    dpg.add_text("Targets:")
+
+                    dpg.add_input_int(label="Int Target", payload_type="ints", width=100, step=0, drop_callback=lambda s, a: dpg.set_value(s, a))
+                    dpg.add_input_float(label="Float Target", payload_type="floats", width=100, step=0, drop_callback=lambda s, a: dpg.set_value(s, a))
+
+        with cxt.collapsing_header(label="Advanced"):
+
+            with cxt.tree_node(label="Help (READ ME FIRST)"):
+                dpg.add_text("These topics are for advanced users.", bullet=True)
+                dpg.add_text("Make sure you know what you are doing.", bullet=True)
+
+            with cxt.tree_node(label="Staging"):
+
+                dpg.add_text("Staging can be used to create items without parents.", bullet=True)
+                dpg.add_text("Regular parent deduction rules still apply (but will stage if parent can't be deduced).", bullet=True)
+                dpg.add_text("Staging is toggled with 'set_staging_mode'.", bullet=True)
+                dpg.add_text("Staging can be useful for wrapping a set of items.", bullet=True)
+                dpg.add_text("You can use most DPG commands on staged items.", bullet=True)
+                dpg.add_text("You can stage any item.", bullet=True)
+                dpg.add_text("Items can be unstaged with 'move_item' and 'unstage_items'.", bullet=True)
+                dpg.add_text("A 'staging_container' is a special container that 'unpacks' itself when unstaged.", bullet=True)
+
+                def _unstage_items(sender, app_data, user_data):
+
+                    # push the child back onto the container stack
+                    dpg.push_container_stack(user_data[1])
+
+                    # this will 'unpack' the staging container (regular parent deduction rules apply)
+                    dpg.unstage_items((user_data[0], ))
+
+                    # pop the child back off the container stack
+                    dpg.pop_container_stack()
+
+                # turn on staging
+                dpg.set_staging_mode(True)
+
+                # when unstaging a stage_container, it 'unpacks' itself
+                with cxt.staging_container() as sc1:
+                    dpg.add_button(label="Staged Button 1")
+                    dpg.add_button(label="Staged Button 2")
+                    dpg.add_button(label="Staged Button 3")
+
+                # turn off staging
+                dpg.set_staging_mode(False)
+
+                ub1 = dpg.add_button(label="Unstage buttons", callback=_unstage_items)
+                child_id = dpg.add_child(height=200, width=200)
+                dpg.configure_item(ub1, user_data=[sc1, child_id])
+
+            with cxt.tree_node(label="Manual Mutex Control"):
+
+                dpg.add_text("DPG has a 'rendering' thread and a 'callback' thread.", bullet=True)
+                dpg.add_text("Only 1 thread can hold the mutex.", bullet=True)
+                dpg.add_text("The rendering thread grabs the mutex right before drawing.", bullet=True)
+                dpg.add_text("The callback thread grabs the mutex when you call a DPG command.", bullet=True)
+                dpg.add_text("If a callback calls multiple DPG commands, they will most likely execute over a few frames.", bullet=True)
+                dpg.add_text("To ensure multiple commands run within the same frame, you can lock/unlock the mutex manually.", bullet=True)
+
+                def _callback_auto_mutex(sender, app_data, user_data):
+                    
+                    for i in range(0, 100):
+                        dpg.add_text("Item: " + str(i), parent=user_data)
+
+                def _callback_manual_mutex(sender, app_data, user_data):
+
+                    dpg.lock_mutex() # you could also use with cxt.mutex()
+                    for i in range(0, 100):
+                        dpg.add_text("Item: " + str(i), parent=user_data)
+                    dpg.unlock_mutex()
+
+                b1 = dpg.add_button(label="Added 100 items")
+                dpg.add_same_line()
+                b2 = dpg.add_button(label="Added 100 items (mutex)")
+                dpg.add_same_line()
+                b3 = dpg.add_button(label="Delete Items", callback=lambda s, a, u: dpg.delete_item(u, children_only=True))
+                dpg.add_child(height=500, width=-1)
+                dpg.configure_item(b1, user_data=dpg.last_item(), callback=_callback_auto_mutex)
+                dpg.configure_item(b2, user_data=dpg.last_item(), callback=_callback_manual_mutex)
+                dpg.configure_item(b3, user_data=dpg.last_item())