--- conflicted
+++ resolved
@@ -592,13 +592,13 @@
         add_color_edit4("global color",callback=lambda sender, data: set_theme_color(mvThemeCol_Button_Bg, get_value(sender)))
         add_color_edit4("local window color",callback=lambda sender, data: set_theme_color(mvThemeCol_Button_Bg, get_value(sender), item="Dear PyGui Demo"))
         add_color_edit4("individual color",callback=lambda sender, data: set_theme_color(mvThemeCol_Button_Bg, get_value(sender), item="proof"))
-<<<<<<< HEAD
+
+        add_color_edit4("global color",callback=lambda sender, data: set_theme_color(mvThemeCol_Button_Bg, get_value(sender)))
+        add_color_edit4("local window color",callback=lambda sender, data: set_theme_color(mvThemeCol_Button_Bg, get_value(sender), item="Dear PyGui Demo"))
+        add_color_edit4("individual color",callback=lambda sender, data: set_theme_color(mvThemeCol_Button_Bg, get_value(sender), item="proof"))
         add_slider_float("global style",max_value=14.0,callback=lambda sender, data: set_theme_style(mvThemeStyle_Button_Rounding, get_value(sender)))
         add_slider_float("local window style",max_value=14.0,callback=lambda sender, data: set_theme_style(mvThemeStyle_Button_Rounding, get_value(sender), item="Dear PyGui Demo"))
         add_slider_float("individual style",max_value=14.0,callback=lambda sender, data: set_theme_style(mvThemeStyle_Button_Rounding, get_value(sender), item="proof"))
-=======
-
->>>>>>> 9331cab4
         with collapsing_header("Window options##demo"):
             with managed_columns("Window Options Col##demo", 3, border=False):
                 add_checkbox("No titlebar##demo", callback=lambda sender, data: configure_item("Dear PyGui Demo", no_title_bar=get_value(sender)))
