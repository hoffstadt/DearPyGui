from dearpygui.core import *
from dearpygui.simple import *
from math import sin, cos
import random

########################################################################################################################
# Helpers
########################################################################################################################

def helpmarker(message):
    add_same_line()
    add_text("(?)"+message, color=[150, 150, 150], default_value="(?)")
    add_tooltip("(?)"+message, message + "tip")
    add_text(message)
    end()

def hsv_to_rgb(h: float, s: float, v: float) -> (float, float, float):
    if s == 0.0: return (v, v, v)
    i = int(h*6.) # XXX assume int() truncates!
    f = (h*6.)-i; p,q,t = v*(1.-s), v*(1.-s*f), v*(1.-s*(1.-f)); i%=6
    if i == 0: return (255*v, 255*t, 255*p)
    if i == 1: return (255*q, 255*v, 255*p)
    if i == 2: return (255*p, 255*v, 255*t)
    if i == 3: return (255*p, 255*q, 255*v)
    if i == 4: return (255*t, 255*p, 255*v)
    if i == 5: return (255*v, 255*p, 255*q)

def demo_main_callback():

    set_value("Mouse Position##demo", str(get_mouse_pos()))
    set_value("Drawing Mouse Position##demo", str(get_drawing_mouse_pos()))
    set_value("Plot Mouse Position##demo", str(get_plot_mouse_pos()))

    # keys
    if is_key_down(mvKey_A):
        set_value("A key Down##demo", "True")
    else:
        set_value("A key Down##demo", "False")

    if is_key_pressed(mvKey_W):
        set_value("W key Pressed##demo", "True")
    else:
        set_value("W key Pressed##demo", "False")

    if is_key_released(mvKey_Q):
        set_value("Q key Released##demo", "True")
    else:
        set_value("Q key Released##demo", "False")

    # mouse dragging
    if is_mouse_button_dragging(mvMouseButton_Left, 1):
        set_value("Left Mouse Dragging##demo", "True")
    else:
        set_value("Left Mouse Dragging##demo", "False")

    if is_mouse_button_dragging(mvMouseButton_Right, 1):
        set_value("Right Mouse Dragging##demo", "True")
    else:
        set_value("Right Mouse Dragging##demo", "False")

    if is_mouse_button_dragging(mvMouseButton_Middle, 1):
        set_value("Middle Mouse Dragging##demo", "True")
    else:
        set_value("Middle Mouse Dragging##demo", "False")

    # mouse down
    if is_mouse_button_down(mvMouseButton_Left):
        set_value("Left Mouse Down##demo", "True")
    else:
        set_value("Left Mouse Down##demo", "False")

    if is_mouse_button_down(mvMouseButton_Right):
        set_value("Right Mouse Down##demo", "True")
    else:
        set_value("Right Mouse Down##demo", "False")

    if is_mouse_button_down(mvMouseButton_Middle):
        set_value("Middle Mouse Down##demo", "True")
    else:
        set_value("Middle Mouse Down##demo", "False")

    # mouse clicked
    if is_mouse_button_clicked(mvMouseButton_Left):
        set_value("Left Mouse Clicked##demo", "True")
    else:
        set_value("Left Mouse Clicked##demo", "False")

    if is_mouse_button_clicked(mvMouseButton_Right):
        set_value("Right Mouse Clicked##demo", "True")
    else:
        set_value("Right Mouse Clicked##demo", "False")

    if is_mouse_button_clicked(mvMouseButton_Middle):
        set_value("Middle Mouse Clicked##demo", "True")
    else:
        set_value("Middle Mouse Clicked##demo", "False")

    # mouse double clicked
    if is_mouse_button_double_clicked(mvMouseButton_Left):
        set_value("Left Mouse Double Clicked##demo", "True")
    else:
        set_value("Left Mouse Double Clicked##demo", "False")

    if is_mouse_button_double_clicked(mvMouseButton_Right):
        set_value("Right Mouse Double Clicked##demo", "True")
    else:
        set_value("Right Mouse Double Clicked##demo", "False")

    if is_mouse_button_double_clicked(mvMouseButton_Middle):
        set_value("Middle Mouse Double Clicked##demo", "True")
    else:
        set_value("Middle Mouse Double Clicked##demo", "False")

    # mouse released
    if is_mouse_button_released(mvMouseButton_Left):
        set_value("Left Mouse Released##demo", "True")
    else:
        set_value("Left Mouse Released##demo", "False")

    if is_mouse_button_released(mvMouseButton_Right):
        set_value("Right Mouse Released##demo", "True")
    else:
        set_value("Right Mouse Released##demo", "False")

    if is_mouse_button_released(mvMouseButton_Middle):
        set_value("Middle Mouse Released##demo", "True")
    else:
        set_value("Middle Mouse Released##demo", "False")

def demo_accelerator_callback(sender, data):

    mapping = {
        "P": mvKey_P,
        "Y": mvKey_Y,
        "T": mvKey_T,
        "SHIFT": mvKey_Shift,
        "CTRL": mvKey_Control,
        }

    def are_all_true(shortcut):
        keys = shortcut.split("+")
        for item in keys:
            if not is_key_down(mapping[item.upper()]):
                return False
        return True

    items = get_all_items()
    for item in items:
        # print(get_item_type(item))
        if get_item_type(item) == "mvAppItemType::MenuItem":
            shortcut = get_item_configuration(item)["shortcut"]
            if shortcut != None and shortcut != "":
                if are_all_true(shortcut):
                    get_item_callback(item)(item, None)
        
def show_demo():

    #set_accelerator_callback(demo_accelerator_callback)

    def on_demo_close(sender, data):

        delete_item("Dear PyGui Demo")
        if does_item_exist("Logging Widget On Window##demo"):
            delete_item("Logging Widget On Window##demo")
        set_mouse_down_callback(None)
        set_mouse_drag_callback(None, 10)
        set_mouse_move_callback(None)
        set_mouse_double_click_callback(None)
        set_mouse_click_callback(None)
        set_mouse_release_callback(None)
        set_mouse_wheel_callback(None)
        set_key_down_callback(None)
        set_key_press_callback(None)
        set_key_release_callback(None)
        set_accelerator_callback(None)

    def log_callback(sender, data):
        log_debug(f"{sender} ran a callback its value is {get_value(sender)}")

    with window("Dear PyGui Demo", x_pos=100, y_pos=100, width=800, height=800, on_close=on_demo_close):

        with menu_bar("MenuBar##demo"):

            with menu("Menu##demo"):
                add_menu_item("New##demomenu")
                add_menu_item("Open##demomenu")
                with menu("Open Recent##demo"):
                    add_menu_item("harrell.c##demo")
                    add_menu_item("patty.h##demo")
                    add_menu_item("nick.py##demo")
                add_menu_item("Save##demo")
                add_menu_item("Save As..#demo")
                add_separator()
                with menu("Options##demomenu"):
                    add_checkbox("Toggle Enabled##demomenu", default_value=True, callback=lambda sender: configure_item("Enabled##demo", enabled=get_value(sender)))
                    add_menu_item("Enabled##demo", check=True, callback=log_callback)
                    with child("childmenu##demo", height=60, autosize_x=True):
                        for i in range(0, 10):
                            add_text(f"Scrolling Text {i}")
                    add_slider_float("Value##demomenu")
                    add_input_float("Input##demomenu")
                    add_combo("Combo##demomenu", items=["Yes", "No", "Maybe"])

            with menu("Tools##demo"):
                add_menu_item("Show Logger##demo", callback=show_logger)
                add_menu_item("Show About##demo", callback=show_about)
                add_menu_item("Show Metrics##demo", callback=show_metrics)
                add_menu_item("Show Documentation##demo", callback=show_documentation)
                add_menu_item("Show Debug##demo", callback=show_debug)
                add_menu_item("Show Style Editor##demo", callback=show_style_editor)

        add_text(f'Dear PyGui says hello. ({get_dearpygui_version()})')
        add_text("This code for this demo can be found here: ")
        add_text("https://github.com/hoffstadt/DearPyGui/blob/master/DearPyGui/dearpygui/demo.py")

        with collapsing_header("Window options##demo"):
            with table("Window Options Col##demo"):
                add_table_column("##windowoptions_demo1")
                add_table_column("##windowoptions_demo2")
                add_table_column("##windowoptions_demo3")
                
                add_table_next_column()
                add_checkbox("No titlebar##demo", callback=lambda sender, data: configure_item("Dear PyGui Demo", no_title_bar=get_value(sender)))
                add_checkbox("No scrollbar##demo", callback=lambda sender, data: configure_item("Dear PyGui Demo", no_scrollbar=get_value(sender)))
                add_checkbox("No menu##demo", callback=lambda sender, data: configure_item("Dear PyGui Demo", menubar=not get_value(sender)))

                add_table_next_column()
                add_checkbox("No move##demo", callback=lambda sender, data: configure_item("Dear PyGui Demo", no_move=get_value(sender)))
                add_checkbox("No resize##demo", callback=lambda sender, data: configure_item("Dear PyGui Demo", no_resize=get_value(sender)))
                add_checkbox("No collapse##demo", callback=lambda sender, data: configure_item("Dear PyGui Demo", no_collapse=get_value(sender)))
            
                add_table_next_column()
                add_checkbox("No close##demo", callback=lambda sender, data: configure_item("Dear PyGui Demo", no_close=get_value(sender)))
                add_checkbox("No background##demo", callback=lambda sender, data: configure_item("Dear PyGui Demo", no_background=get_value(sender)))
                add_checkbox("No bring to front##demo", callback=lambda sender, data: configure_item("Dear PyGui Demo", no_bring_to_front_on_focus=get_value(sender)))
        
        with collapsing_header("Widgets##demo"):

            with tree_node("Basic##demo"):
                def toggle_config(sender, data):
                    config_dict = {}
                    for kwarg in data['kwargs']:
                        config_dict[kwarg] = get_value(sender)
                    for item in data['items']:
                        configure_item(item, **config_dict)

                disable_items = ["Button1##demo", "Button2##demo", "Button3##demo", "Button4##demo", "Button5##demo", "Button6##demo"
                    ,"checkbox##demo", "radiobutton##demo", "selectable##demo", "Left##demo", "Right##demo"
                    ,"combo##demo","listbox##demo","input text##demo","input text (w/ hint)##demo"
                    ,"input int##demo", "input float##demo", "input scientific##demo", "input float3##example##demo"
                    ,"drag int", "drag int 0..100##demo", "drag float##demo", "drag small float##demo"
                    ,"slider int##demo", "slider float##demo", "slider angle##demo", "color 1##demo", "color 2##demo"]
                add_checkbox("Enable-Disable##basic", default_value=True, callback=toggle_config, callback_data={'kwargs': ['enabled'], 'items': disable_items})
                helpmarker('This will toggle the keyword "enable" for the widgets below that can be enabled & disabled')
                with group("buttons##demo", horizontal=True):
                    add_button("Button1##demo", callback=log_callback)
                    add_button("Button2##demo", callback=log_callback, small=True)
                    add_button("Button3##demo", callback=log_callback, arrow=True)
                    add_button("Button4##demo", callback=log_callback, arrow=True, direction=1)
                    add_button("Button5##demo", callback=log_callback, arrow=True, direction=2)
                    add_button("Button6##demo", callback=log_callback, arrow=True, direction=3)
                add_checkbox("checkbox##demo", callback=log_callback)
                add_radio_button("radiobutton##demo", items=["radio a", "radio b", "radio c"], horizontal=True, callback=log_callback)
                add_selectable("selectable##demo", callback=log_callback)
                for i in range(0, 7):
                    if i > 0:
                        add_same_line()
                    add_button(f"Click##{i}")
                    #set_item_color(f"Click##{i}", mvGuiCol_Button, hsv_to_rgb(i/7.0, 0.6, 0.6))
                    #set_item_color(f"Click##{i}", mvGuiCol_ButtonHovered, hsv_to_rgb(i/7.0, 0.7, 0.7))
                    #set_item_color(f"Click##{i}", mvGuiCol_ButtonActive, hsv_to_rgb(i/7.0, 0.8, 0.8))
                    #set_item_style_var(f"Click##{i}", mvGuiStyleVar_FrameRounding, [i*5])
                    #set_item_style_var(f"Click##{i}", mvGuiStyleVar_FramePadding, [i*3, i*3])
                    disable_items.append(f"Click##{i}")
                with group("increment_buttons##demo", horizontal=True):
                    add_text("Press a button: ")
                    add_button("Left##demo", arrow=True, direction=mvDir_Left, 
                               callback=lambda sender, data: set_value("value", int(get_value("value"))-1))
                    add_button("Right##demo", arrow=True, direction=mvDir_Right,
                               callback=lambda sender, data: set_value("value", int(get_value("value"))+1))
                    add_text("value", default_value="0")

                add_separator()

                add_label_text("label##demo", default_value="Value")
                add_combo("combo##demo", items=["AAAA", "BBBB", "CCCC", "DDDD", "EEEE", "FFFF", "GGGG", "HHHH", "IIII", "JJJJ", "KKKK"], 
                          default_value="AAAA", callback=log_callback)
                add_input_text("input text##demo", default_value="Hello, world!", callback=log_callback)
                helpmarker(
                        "USER:\n"
                        "Hold SHIFT or use mouse to select text.\n"
                        "CTRL+Left/Right to word jump.\n"
                        "CTRL+A or double-click to select all.\n"
                        "CTRL+X,CTRL+C,CTRL+V clipboard.\n"
                        "CTRL+Z,CTRL+Y undo/redo.\n"
                        "ESCAPE to revert.\n\n")
                add_input_text("input text (w/ hint)##demo", hint="enter text here", callback=log_callback)
                add_input_int("input int##demo", callback=log_callback)
                add_input_float("input float##demo", callback=log_callback)
                add_input_float("input scientific##demo", format="%e", callback=log_callback)
                add_input_float3("input float3##example##demo", callback=log_callback)
                add_drag_int("drag int", callback=log_callback)
                helpmarker(
                        "Click and drag to edit value.\n"
                        "Hold SHIFT/ALT for faster/slower edit.\n"
                        "Double-click or CTRL+click to input value.")
                add_drag_int("drag int 0..100##demo", format="%d%%", callback=log_callback)
                add_drag_float("drag float##demo", callback=log_callback)
                add_drag_float("drag small float##demo", default_value=0.0067, format="%.06f ns", callback=log_callback)
                add_slider_int("slider int##demo", max_value=3, callback=log_callback)
                helpmarker("CTRL+click to enter value.")
                add_slider_float("slider float##demo", max_value=1.0, format="ratio = %.3f", callback=log_callback)
                add_slider_int("slider angle##demo", min_value=-360, max_value=360, format="%d deg", callback=log_callback)
                add_color_edit3("color 1##demo", default_value=[255, 0, 51], callback=log_callback)
                helpmarker(
                        "Click on the colored square to open a color picker.\n"
                        "Click and hold to use drag and drop.\n"
                        "Right-click on the colored square to show options.\n"
                        "CTRL+click on individual component to input value.\n")
                add_color_edit4("color 2##demo", default_value=[102, 179, 0, 128], callback=log_callback)
                add_listbox("listbox##demo", items=["Apple", "Banana", "Cherry", "Kiwi", "Mango", "Orange", "Pineapple", "Strawberry", "Watermelon"]
                            , num_items=4, callback=log_callback)

            with tree_node("Bullets##demo"):
                add_text("Bullet point 1", bullet=True)
                add_text("Bullet point 2\nOn multiple lines", bullet=True)
                with tree_node("Tree node"):
                    add_text("Another bullet point", bullet=True)
                add_text("", bullet=True)
                add_same_line()
                add_button("Button##bullets##demo", small=True)

            with tree_node("Text##demo"):

                with tree_node("Colored Text"):
                    add_text("Pink", color=[255, 0, 255])
                    add_text("Yellow", color=[255, 255, 0])
    
            with tree_node("Images##demo"):
                add_text("Below we are displaying the font texture (which is the only texture we have access to in this demo).")
                add_image("image##demo", "INTERNAL_DPG_FONT_ATLAS")
                disable_items = ["__image##button1", "__image##button2"]
                add_checkbox("Enable-Disable##images", default_value=True, callback=toggle_config, callback_data={'kwargs': ['enabled'], 'items': disable_items})
                add_text("Here is an image button using a portion of the font atlas")
                add_image_button("__image##button1", "INTERNAL_DPG_FONT_ATLAS", uv_max=[0.1, 0.1], callback=log_callback)
                add_same_line()
                textdata = []
                for i in range(0, 10000):
                    textdata.append(255)
                    textdata.append(0)
                    textdata.append(255)
                    textdata.append(255)
                add_texture("#cooltexture", textdata, 100, 100, format=mvTEX_RGBA_INT)
                add_image_button("__image##button2", "#cooltexture", callback=log_callback)

            with tree_node("Text Input##demo"):
                disable_items = ["##multiline##demo","default##demo", "decimal##demo", "hexdecimal##demo", 
                                 "uppercase##demo", "no blank##demo", "scientific##demo","password##demo", 
                                 "password (w/ hint)##demo", "password (clear)##demo"]
                add_checkbox("Enable-Disable##text_input", default_value=True, callback=toggle_config, callback_data={'kwargs': ['enabled'], 'items': disable_items})
                add_checkbox("readonly##text_input", default_value=False, callback=toggle_config, callback_data={'kwargs': ['readonly'], 'items': disable_items})
                add_checkbox("on_enter##text_input", default_value=False, callback=toggle_config, callback_data={'kwargs': ['on_enter'], 'items': disable_items})
                with tree_node("Multi-line Text Input##demo"):
                    add_input_text("##multiline##demo", multiline=True, default_value="/*\n"
                        " The Pentium F00F bug, shorthand for F0 0F C7 C8,\n"
                        " the hexadecimal encoding of one offending instruction,\n"
                        " more formally, the invalid operand with locked CMPXCHG8B\n"
                        " instruction bug, is a design flaw in the majority of\n"
                        " Intel Pentium, Pentium MMX, and Pentium OverDrive\n"
                        " processors (all in the P5 microarchitecture).\n"
                        "*/\n\n"
                        "label:\n"
                        "\tlock cmpxchg8b eax\n", height=300, callback=log_callback, tab_input=True)

                with tree_node("Filtered Text Input##demo"):
                    add_input_text("default##demo", callback=log_callback)
                    add_input_text("decimal##demo", decimal=True, callback=log_callback)
                    add_input_text("hexdecimal##demo", hexadecimal=True, callback=log_callback)
                    add_input_text("uppercase##demo", uppercase=True, callback=log_callback)
                    add_input_text("no blank##demo", no_spaces=True, callback=log_callback)
                    add_input_text("scientific##demo", scientific=True, callback=log_callback)
            
                with tree_node("Password Input##demo"):
                    add_input_text("password##demo", password=True, callback=log_callback)
                    add_input_text("password (w/ hint)##demo", password=True, hint="<password>", source="password##demo", callback=log_callback)
                    add_input_text("password (clear)##demo", source="password##demo", callback=log_callback)

            with tree_node("Simple Plot Widgets##demo"):
                add_simple_plot("Frame Times##demo", value=[0.6, 0.1, 1.0, 0.5, 0.92, 0.1, 0.2])
                add_simple_plot("Histogram##demo", value=(0.6, 0.1, 1.0, 0.5, 0.92, 0.1, 0.2), height=80, histogram=True, minscale=0.0)

                data1 = []
                for i in range(0, 70):
                    data1.append(cos(3.14*6*i/180))
                add_simple_plot("Lines##sin##demo", value=data1, height=80)
                add_simple_plot("Histogram##sin##demo", value=data1, height=80, histogram=True)
                add_progress_bar("Progress Bar##demo", default_value=0.78, overlay="78%")
                add_same_line()
                add_text("Progress Bar##text##demo")
                set_value("Progress Bar##text##demo", "Progress Bar")
                add_progress_bar("##Progress Bar##demo", default_value=0.78, overlay="1367/1753")
                #set_item_color("##Progress Bar##demo", mvGuiCol_PlotHistogram, [255,0,0, 255])

            with tree_node("Color/Picker Widgets##demo"):
                # wrapper to apply configuration to all items passed in as a list
                def configure_items(names, **kwargs):
                    for name in names:
                        configure_item(name, **kwargs)
                color_edit_names = ["MyColor##1", "MyColor##2"]
                
                disable_items = ["MyColor##1", "MyColor##2", "Color Edit 4##2", "Color Edit 4 (with custom popup)", "custom picker",
                                 "Color Button", "Color Picker 4", "Color Edit 4 (float values)", "Color Edit 4 (ints value)"]
                add_checkbox("Enable-Disable##color_widgets", default_value=True, callback=toggle_config, callback_data={'kwargs': ['enabled'], 'items': disable_items})

                with table("##demowidgetscolor"):
                    add_table_column("##demowidgetscolor1")
                    add_table_column("##demowidgetscolor2")
                    add_table_column("##demowidgetscolor3")

                    add_table_next_column()
                    add_checkbox("With Alpha Preview", callback=lambda sender, data: configure_items(color_edit_names, alpha_preview = get_value(sender)))
                    add_checkbox("With Half Alpha Preview", callback=lambda sender, data: configure_items(color_edit_names, alpha_preview_half = get_value(sender)))
                    add_checkbox("With No Small Preview", callback=lambda sender, data: configure_items(color_edit_names, no_small_preview = get_value(sender)))
                    add_checkbox("With No Inputs", callback=lambda sender, data: configure_items(color_edit_names, no_inputs = get_value(sender)))

                    add_table_next_column()
                    add_checkbox("With No Tooltip", callback=lambda sender, data: configure_items(color_edit_names, no_tooltip = get_value(sender)))
                    add_checkbox("With RGB", callback=lambda sender, data: configure_items(color_edit_names, display_rgb = get_value(sender)))
                    add_checkbox("With HSV", callback=lambda sender, data: configure_items(color_edit_names, display_hsv = get_value(sender)))
                    
                    add_table_next_column()
                    add_checkbox("With HEX", callback=lambda sender, data: configure_items(color_edit_names, display_hex = get_value(sender)))
                    add_checkbox("With Ints", callback=lambda sender, data: configure_items(color_edit_names, uint8 = get_value(sender)))
                    add_checkbox("With Floats", callback=lambda sender, data: configure_items(color_edit_names, floats = get_value(sender)))

                helpmarker("Right-click on the individual color widget to show options.")
                add_checkbox("With No Drag and Drop", callback=lambda sender, data: configure_items(color_edit_names, no_drag_drop = get_value(sender)))
                helpmarker("Click and drag a preview square, drop on another color widget to apply the color")
                add_checkbox("With No Options Menu", callback=lambda sender, data: configure_items(color_edit_names, no_options = get_value(sender)))
                helpmarker("Right clicking a color widget brings up an options context menu")
                
                add_text("Color Widget:")
                add_color_edit3(color_edit_names[0])
                
                add_text("Color Widget HSV with Alpha:")
                add_color_edit4(color_edit_names[1], source=color_edit_names[0], display_hsv=True, alpha_preview=True)
                add_text("Color button with Picker:")
                helpmarker("using no inputs and no label leaves only the preview\n"
                           "click the color edit preview will reveal the color picker.")
                add_color_edit4("Color Edit 4##2", source=color_edit_names[0], no_inputs=True, no_label=True)
                
                add_text("Custom Picker Popup (a color edit with no options)")
                add_color_edit4("Color Edit 4 (with custom popup)", source=color_edit_names[0], no_inputs=True, no_picker=True, callback=log_callback)
                helpmarker("we can override the popup with our own custom popup that includes a color pallet")
                with popup("Color Edit 4 (with custom popup)", "custom picker popup", mousebutton=0):
                    add_color_picker4("custom picker", no_tooltip=True, picker_hue_wheel=True, callback=log_callback)
                    add_text("Color Pallet")
                    for i in range(30):
                        add_color_button(f"color button {i}", hsv_to_rgb(i/30,1,1))
                        if i<9: add_same_line()
                        if i>9 and i<19: add_same_line()
                        if i>19 and i<29: add_same_line()
                
                add_text("Color button only:")
                add_checkbox("no_border", callback=lambda sender, data: configure_item("Color Button", no_border=get_value(sender)))
<<<<<<< HEAD
                add_color_button("Color Button", (255, 50, 255, 0), width=50, height=50)
                with table("##demowidgetscolor_2"):
                    add_table_column("##demowidgetscolor_21")
                    add_table_column("##demowidgetscolor_22")

                    add_table_next_column()
=======
                add_color_button("Color Button", (255, 50, 255, 0), width=50, height=50, callback=log_callback)
                with managed_columns("##demowidgetscolor2", 2, border=False):
>>>>>>> 8936e735
                    add_checkbox("With Alpha", default_value=True, callback=lambda sender, data: configure_item("Color Picker 4", alpha_preview = get_value(sender)))
                    add_checkbox("With Alpha Bar", default_value=True, callback=lambda sender, data: configure_item("Color Picker 4", alpha_bar = get_value(sender)))
                    add_checkbox("With Side Preview", callback=lambda sender, data: configure_item("Color Picker 4", no_side_preview = get_value(sender)))

                    add_table_next_column()
                    add_checkbox("Display RGB", callback=lambda sender, data: configure_item("Color Picker 4", display_rgb = get_value(sender)))
                    add_checkbox("Display HSV", callback=lambda sender, data: configure_item("Color Picker 4", display_hsv = get_value(sender)))
                    add_checkbox("Display HEX", callback=lambda sender, data: configure_item("Color Picker 4", display_hex = get_value(sender)))

                def apply_hue(sender, data):
                    log_debug(get_value(sender))
                    if(get_value(sender) == 0): 
                        configure_item("Color Picker 4", picker_hue_bar = True)
                    elif(get_value(sender) == 1): 
                        configure_item("Color Picker 4", picker_hue_wheel = True)
                add_radio_button("Display Type", items=["Hue Bar", "Hue Wheel"], callback=apply_hue)
                add_color_picker4("Color Picker 4", source=color_edit_names[0], alpha_preview= True, alpha_bar=True, callback=log_callback)
                add_color_edit4("Color Edit 4 (float values)", alpha_preview= True, floats=True, callback=lambda sender, data: configure_item("float_values", label=f"{get_value('list_color_value')}", color=hsv_to_rgb(get_value('list_color_value')[0],get_value('list_color_value')[1],get_value('list_color_value')[2])))
                helpmarker("Color item values given to the widget as a list will cause the \n"
                           "color item to store and return colors as scalar floats from 0.0-1.0.\n"
                           "setting floats=True will turn the inputs also to a float (although this is not necessary)")
                #add_label_text("float_values", default_value="Color List: ",label=f"{get_value('list_color_value')}",color=hsv_to_rgb(get_value('list_color_value')[0],get_value('list_color_value')[1],get_value('list_color_value')[2]))
                add_color_edit4("Color Edit 4 (ints value)", default_value=(125,125,125,255), alpha_preview= True, callback=lambda sender, data: configure_item("ints_values", label=f"({get_value(sender)[0]}, {get_value(sender)[1]}, {get_value(sender)[2]}, {get_value(sender)[3]})",color=get_value(sender)))
                helpmarker("Color item values given to the widget as a tuple will cause the \n"
                           "color item to store and return colors as ints from 0-255.")
                add_label_text("ints_values", default_value="Color Tuple: ", label=f"{get_value('Color Edit 4 (ints value)')}", color=get_value('Color Edit 4 (ints value)'))

            with tree_node("Multi-component Widgets##demo"):
                disable_items = ["input float2##demo", "drag float2##demo", "slider float2##demo", "input int2##demo", "drag int2##demo", 
                                 "slider int2##demo", "input float3##demo", "drag float3##demo", "slider float3##demo", "input int3##demo", 
                                 "drag int3##demo", "slider int3##demo", "input float4##demo", "drag float4##demo", "slider float4##demo", 
                                 "input int4##demo", "drag int4##demo", "slider int4##demo"]
                add_checkbox("Enable-Disable##multi-component_widgets", default_value=True, callback=toggle_config, callback_data={'kwargs': ['enabled'], 'items': disable_items})
                add_input_float2("input float2##demo", min_value=0.0, max_value=100.0)
                add_drag_float2("drag float2##demo", source="input float2##demo")
                add_slider_float2("slider float2##demo", source="input float2##demo")
                add_input_int2("input int2##demo", min_value=0, max_value=100)
                add_drag_int2("drag int2##demo", source="input int2##demo")
                add_slider_int2("slider int2##demo", source="input int2##demo")
                add_spacing()
                add_input_float3("input float3##demo", min_value=0.0, max_value=100.0)
                add_drag_float3("drag float3##demo", source="input float3##demo")
                add_slider_float3("slider float3##demo", source="input float3##demo")
                add_input_int3("input int3##demo", min_value=0, max_value=100)
                add_drag_int3("drag int3##demo", source="input int3##demo")
                add_slider_int3("slider int3##demo", source="input int3##demo")
                add_spacing()
                add_input_float4("input float4##demo", min_value=0.0, max_value=100.0)
                add_drag_float4("drag float4##demo", source="input float4##demo")
                add_slider_float4("slider float4##demo", source="input float4##demo")
                add_input_int4("input int4##demo", min_value=0, max_value=100)
                add_drag_int4("drag int4##demo", source="input int4##demo")
                add_slider_int4("slider int4##demo", source="input int4##demo")

            with tree_node("Vertical Sliders##demo"):

                disable_items = [f"##vi","##vs1##demo","##vs2##demo","##vs3##demo","##vs4##demo"]
                for i in range(0, 7):
                    disable_items.append(f"##v{i}##demo")
                for i in range(0, 3):
                    for j in range(0, 4):
                        disable_items.append(f"##v{j}{i}##demo")
                add_checkbox("Enable-Disable##vertical_sliders", default_value=True, callback=toggle_config, callback_data={'kwargs': ['enabled'], 'items': disable_items})
                add_slider_int(f"##vi", default_value=1, vertical=True, max_value=5, height=160)
                add_same_line()
                with group("v group 1##demo"):
                    values = [ 0.0, 0.60, 0.35, 0.9, 0.70, 0.20, 0.0 ]
                    for i in range(0, 7):
                        if i > 0:
                            add_same_line()
                        add_slider_float(f"##v{i}##demo", default_value=values[i], vertical=True, max_value=1.0, height=160)
                        #set_item_color(f"##v{i}##demo", mvGuiCol_FrameBg, hsv_to_rgb(i/7.0, 0.5, 0.5))
                        #set_item_color(f"##v{i}##demo", mvGuiCol_FrameBgHovered, hsv_to_rgb(i/7.0, 0.6, 0.5))
                        #set_item_color(f"##v{i}##demo", mvGuiCol_FrameBgActive, hsv_to_rgb(i/7.0, 0.7, 0.5))
                        #set_item_color(f"##v{i}##demo", mvGuiCol_SliderGrab, hsv_to_rgb(i/7.0, 0.9, 0.9))

                add_same_line()
                with group("v group 2##demo"):
                    for i in range(0, 3):
                        with group(f"v group 2{i}##demo"):
                            values = [ 0.20, 0.80, 0.40, 0.25 ]
                            for j in range(0, 4):
                                add_slider_float(f"##v{j}{i}##demo", default_value=values[j], vertical=True, max_value=1.0, height=50)
                                if i != 3:
                                    add_same_line()   
                            
                add_same_line()
                with group("v group 3##demo"):
                    add_slider_float("##vs1##demo", vertical=True, max_value=1.0, height=160, width=40)
                    add_same_line()
                    add_slider_float("##vs2##demo", vertical=True, max_value=1.0, height=160, width=40)
                    add_same_line()
                    add_slider_float("##vs3##demo", vertical=True, max_value=1.0, height=160, width=40)
                    add_same_line()
                    add_slider_float("##vs4##demo", vertical=True, max_value=1.0, height=160, width=40)

            with tree_node("Time/Date Widgets##demo"):
                add_time_picker("Time Picker##demo", default_value={'hour': 14, 'min': 32, 'sec': 23})
                add_separator()
                with table("Date Columns##demo"):
                    add_table_column("Date Columns##demo1")
                    add_table_column("Date Columns##demo2")
                    add_table_column("Date Columns##demo3")
                    add_date_picker("Date Picker1##demo", level=0, default_value={'month_day': 8, 'year':93, 'month':5})
                    add_date_picker("Date Picker2##demo", level=1, default_value={'month_day': 8, 'year':93, 'month':5})
                    add_date_picker("Date Picker3##demo", level=2, default_value={'month_day': 8, 'year':93, 'month':5})
                add_separator()

        with collapsing_header("Layout & Scolling##demo"):

            with tree_node("Child windows##demo"):

                with child("child##demo", border=False, width=400):
                    for i in range(0, 100):
                        add_text(f"{i}: scrollable region")

                add_same_line()
                with child("decorated child##demo", autosize_x=True):
                    with menu_bar("MenuBarChild##demo"):
                        with menu("Menu##child##demo"):
                            pass
                    with group("decorated child group##demo", width=-20):
                        for i in range(0, 100):
                            add_button(f"{i}##childbutton##demo")

            with tree_node("Child Window Flags##demo"):

                with table("##childwindowcol"):
                    add_table_column("##childwindowcol1")
                    add_table_column("##childwindowcol2")
                    add_table_column("##childwindowcol3")

                    add_table_next_column()
                    add_checkbox("autosize_x##demo", callback=lambda sender, data: configure_item("testchild##demo", autosize_x=get_value(sender)))
                    add_checkbox("autosize_y##demo", callback=lambda sender, data: configure_item("testchild##demo", autosize_y=get_value(sender)))

                    add_table_next_column()
                    add_checkbox("menubar##childdemo", default_value=True, callback=lambda sender, data: configure_item("testchild##demo", menubar=get_value(sender)))
                    add_checkbox("no_scrollbar##childdemo", callback=lambda sender, data: configure_item("testchild##demo", no_scrollbar=get_value(sender)))

                    add_table_next_column()
                    add_checkbox("horizontal_scrollbar##childdemo", callback=lambda sender, data: configure_item("testchild##demo", horizontal_scrollbar=get_value(sender)))
                    add_checkbox("border##childdemo", default_value=True, callback=lambda sender, data: configure_item("testchild##demo", border=get_value(sender)))

                with child("testchild##demo", width=500, height=500):
                    #set_item_color("testchild##demo", mvGuiCol_ChildBg, [255, 0, 0, 100])
                    with menu_bar("MenuBartestChild##demo"):
                        with menu("Menu##testchild##demo"):
                            pass
                    for i in range(0, 100):
                        add_text("A pretty long sentence if you really think about it. It's also pointless.")

            with tree_node("Widgets Width##demo"):
                
                add_text("Width=100")
                add_drag_float("float##demowidths1", width=100)

                add_text("Width=-100")
                add_drag_float("float##demowidths2", width=-100)

                add_text("Width=-1")
                add_drag_float("float##demowidths3", width=-1)

                add_text("group with width=75")
                with group("##demowidgetWidthgroup", width=75):
                    add_drag_float("float##demowidths4")
                    add_drag_float("float##demowidths5")
                    add_drag_float("float##demowidths6")

            with tree_node("Basic Horizontal Layout##demo"):
                add_text("(Use add_same_line(), to keep adding items to the right of the preceding item)")
                add_text("Normal buttons")
                add_same_line()
                add_button("Banana##demo")
                add_same_line()
                add_button("Apple##demo")
                add_same_line()
                add_button("Corniflower##demo")

                add_text("Small buttons")
                add_same_line()
                add_button("Like this one##demo", small=True)
                add_same_line()
                add_text("can fit within a text block")

                add_text("Aligned")
                add_same_line(xoffset=150)
                add_text("x=150")
                add_same_line(xoffset=300)
                add_text("x=300")

                add_text("Aligned")
                add_same_line(xoffset=150)
                add_button("x=150##demo1", small=True)
                add_same_line(xoffset=300)
                add_button("x=300##demo1", small=True)

                add_checkbox("My##demo")
                add_same_line()
                add_checkbox("Tailor##demo")
                add_same_line()
                add_checkbox("is##demo")
                add_same_line()
                add_checkbox("rich##demo")

                add_text("Lists:")
                add_listbox("##demolistbox1", items=["AAAA", "BBBB", "CCCC", "DDDD"], default_value=0, width=100)
                add_same_line()
                add_listbox("##demolistbox2", items=["AAAA", "BBBB", "CCCC", "DDDD"], default_value=1, width=100)
                add_same_line()
                add_listbox("##demolistbox3", items=["AAAA", "BBBB", "CCCC", "DDDD"], default_value=2, width=100)
                add_same_line()
                add_listbox("##demolistbox4", items=["AAAA", "BBBB", "CCCC", "DDDD"], default_value=3, width=100)
                

                add_text("Spacing(100):")
                add_button("A##demospacing", width=50, height=50)
                add_same_line(spacing=100)
                add_button("B##demospacing", width=50, height=50)

            with tree_node("Tabs##demo"):
                with tree_node("Basic##tabs##demo"):
                    with tab_bar("Basic Tabbar##demo"):
                        with tab("Avocado##demo"):
                            add_text("This is the avocado tab!")
                        with tab("Broccoli##demo"):
                            add_text("This is the broccoli tab!")
                        with tab("Cucumber##demo"):
                            add_text("This is the cucumber tab!")
                with tree_node("Advanced##tabs##demo"):
                    add_checkbox("tab bar reorderable##demo", callback=lambda sender, data: configure_item("Basic Tabbar1##demo", reorderable=get_value(sender)))
                    add_checkbox("tab 2 no_reorder##demo", callback=lambda sender, data: configure_item("tab 2##demo", no_reorder=get_value(sender)))
                    add_checkbox("tab 2 leading##demo", callback=lambda sender, data: configure_item("tab 2##demo", leading=get_value(sender)))
                    add_checkbox("tab 2 trailing##demo", callback=lambda sender, data: configure_item("tab 2##demo", trailing=get_value(sender)))
                    add_checkbox("tab button trailing##demo", callback=lambda sender, data: configure_item("+##demo", trailing=get_value(sender)))
                    add_checkbox("tab button leading##demo", callback=lambda sender, data: configure_item("+##demo", leading=get_value(sender)))
                    with tab_bar("Basic Tabbar1##demo"):
                        with tab("tab 1##demo"):
                            add_text("This is the tab 1!")
                        with tab("tab 2##demo"):
                            add_text("This is the tab 2!")
                        with tab("tab 3##demo"):
                            add_text("This is the tab 3!")
                        with tab("tab 4##demo"):
                            add_text("This is the tab 4!")
                        add_tab_button("+##demo", callback=lambda sender, data: log_debug("Pressed tab button"))
                        add_tab_button("?##demo", callback=lambda sender, data: log_debug("Pressed tab button"))

            with tree_node("Groups##demo123"):
                add_text("Groups can be used to bundle widths together so that you can use functions such as is_item_hovered or add_same_line on the whole group.")
                with group("group##demotabexamples"):
                    add_button("AAA##demogroup")
                    add_button("BBB##demogroup")
                    add_button("CCC##demogroup")
                with tooltip("group##demotabexamples", "grouptooltip"):
                    add_text("The group is hovered", wrap=200)

                add_text("Horizontal group:")
                with group("group##demotabexamples1", horizontal=True):
                    add_button("AAA##demogroup1")
                    add_button("BBB##demogroup1")
                    add_button("CCC##demogroup1")

        with collapsing_header("Tooltips##demo"):
            add_text("Hover me for a fancy tooltip")
            with tooltip("Hover me for a fancy tooltip", "tool_tip##tooltips"):
                add_simple_plot("Simpleplot##tooltips##demo", value=(0.3, 0.9, 2.5, 8.9), height = 80)

        with collapsing_header("Popups, Modal windows, & Dialogs##demo"):

            with tree_node("Popups##demo"):
                add_text("When a popup is active, it inhibits interacting with windows that are behind the popup. Clicking outside the popup closes it.")
                add_button("Select..##popups##demo")
                add_same_line()
                add_text("<None>")
                helpmarker("right click for popup, it is set to right mouse button, this can be changed")
                with popup("Select..##popups##demo", "popup1"):
                    add_text("Aquariam")
                    add_separator()
                    add_selectable("Bream##demo", callback=lambda sender, data: set_value("<None>", sender))
                    add_selectable("Haddock##demo", callback=lambda sender, data: set_value("<None>", sender))
                    add_selectable("Mackerel##demo", callback=lambda sender, data: set_value("<None>", sender))
                    add_selectable("Pollock##demo", callback=lambda sender, data: set_value("<None>", sender))
                    add_selectable("Tilefish##demo", callback=lambda sender, data: set_value("<None>", sender))

            with tree_node("Modals##demo"):
                add_text("Modal windows are like popups but the user cannot close them by clicking outside.")
                add_button("Delete..##modals##demo")
                helpmarker("right click for popup, it is set to right mouse button, this can be changed ")
                with popup("Delete..##modals##demo", "Delete?", modal=True):
                    add_text("All those beautiful files will be deleted.\nThis operation cannot be undone!")
                    add_separator()
                    add_checkbox("Don't ask me next time##demo")
                    add_button("OK##modal##demo", width=75, callback=lambda sender, data: close_popup("Delete?"))
                    add_same_line()
                    add_button("Cancel##modal##demo", width=75, callback=lambda sender, data: close_popup("Delete?"))

            with tree_node("File Selector##demo"):
                def file_selected(sender, data):
                    log_info(data)
                add_button("Select Python File##demo", callback = lambda sender, data: open_file_dialog(file_selected, ".*,.py"))
                add_button("Select C++ File##demo", callback = lambda sender, data: open_file_dialog(file_selected, ".*,.cpp"))

            with tree_node("Directory Selector##demo"):
                def directory_selected(sender, data):
                    log_info(data)
                add_button("Select Directory##demo", callback = lambda sender, data: select_directory_dialog(directory_selected))

            with tree_node("Menus inside a regular window##demo"):
                add_text("Below we are testing adding menu items to a regular window. It's rather unusual but should work")
                add_separator()
                add_menu_item("Menu item##demotestingmenus", shortcut="CTRL+M")
                with menu("Menu inside a regular window##demo"):
                    add_menu_item("Disabled item##demotestingmenus", enabled=False)
                    add_menu_item("New##demotestingmenus")

        with collapsing_header("Tables##demo"):

            with tree_node("Basic##columns##demo"):
                add_text("Without border:")

                with table("columns1##demo", hideable=True, resizable=True, row_background=True, borders_innerH=True,
                          borders_outerH=True):
                    add_table_column("Header 1##democolumns1")
                    add_table_column("Header 2##democolumns1")
                    add_table_column("Header 3##democolumns1")
                    add_table_column("Header 4##democolumns1")
                    add_table_header_row()

                    for i in range(0, 14):
                        add_selectable(f"Item {i}##columns1##demo")
                        add_table_next_column()

                add_text("With border:")
                with table("columns2##demo"):
                    add_table_column("Header 1##democolumns2")
                    add_table_column("Header 2##democolumns2")
                    add_table_column("Header 3##democolumns2")
                    add_table_column("Header 4##democolumns2")
                    add_table_next_column()
 
                    add_selectable("0000##demo", span_columns=False)
                    add_table_next_column()
                    add_text("One")
                    add_table_next_column()
                    add_text("/path/one")
                    add_table_next_column()
                    add_text("0")
                    add_table_next_column()

                    add_selectable("0001##demo", span_columns=True)
                    add_table_next_column()
                    add_text("Two")
                    add_table_next_column()
                    add_text("/path/two")
                    add_table_next_column()
                    add_text("0")
                    add_table_next_column()

                    add_selectable("0003##demo", span_columns=True)
                    add_table_next_column()
                    add_text("Three")
                    add_table_next_column()
                    add_text("/path/three")
                    add_table_next_column()
                    add_text("0")
 
            with tree_node("Borders##columns##demo"):

                with table("Columns3##demo"):
                    add_table_column("Columns3##demo1")
                    add_table_column("Columns3##demo2")
                    add_table_column("Columns3##demo3")
                    add_table_column("Columns3##demo4")
                    add_table_next_column()

                    def replicated_cell(i):
                        with group(f"replicated_group##{i}##demo"):
                            add_text(f"aaa##{i}")
                            add_input_text(f"##inputcolumns{i}")
                            add_button(f"Button##repl{i}##demo")

                    for i in range(0, 12):
                        replicated_cell(i)
                        add_table_next_column()
       
        with collapsing_header("Drawings##demo"):

            def fancy_drawing(sender, data):

                if sender == "Draw To Demo Window##demo":
                    if get_value(sender):
                        draw_image("Dear PyGui Demo", "INTERNAL_DPG_FONT_ATLAS", pmin=[225,50], pmax=[300, 300], uv_max=[0.1, 0.1], tag="atlas")
                    else:
                        delete_draw_command("Dear PyGui Demo", "atlas")

                elif sender == "Draw To Foreground##demo":
                    if get_value(sender):
                        draw_image("##FOREGROUND", "INTERNAL_DPG_FONT_ATLAS", pmin=[0,0], pmax=[200, 200], uv_max=[0.1, 0.1], tag="atlas")
                    else:
                        delete_draw_command("##FOREGROUND", "atlas")

                elif sender == "Draw To Background##demo":
                    if get_value(sender):
                        draw_image("##BACKGROUND", "INTERNAL_DPG_FONT_ATLAS", pmin=[0,0], pmax=[200, 200], uv_max=[0.1, 0.1], tag="atlas")
                    else:
                        delete_draw_command("##BACKGROUND", "atlas")

            add_checkbox("Draw To Demo Window##demo", callback=fancy_drawing)
            add_checkbox("Draw To Foreground##demo", callback=fancy_drawing)
            add_checkbox("Draw To Background##demo", callback=fancy_drawing)

            add_drawing("drawing##widget##demo", width=900, height=200)
            draw_rectangle("drawing##widget##demo", (0, 0), (900, 200), (255, 0, 0, 255), fill=(0, 0, 25, 255), 
                           rounding=12, thickness = 1.0, tag="square") 
            draw_line("drawing##widget##demo", (10, 10), (100, 100), (255, 0, 0, 255), 1, tag="line command")
            draw_triangle("drawing##widget##demo", (150, 10), (110, 100), (190, 100), (255, 255, 0, 255), thickness = 3.0)
            draw_quad("drawing##widget##demo", (210, 10), (290, 10), (290, 100), (210, 100), (255, 255, 0, 255), thickness = 3.0)
            draw_circle("drawing##widget##demo", (350, 60), 49, (255, 255, 0, 255))
            draw_bezier_curve("drawing##widget##demo", (410, 10), (450, 25), (410, 50), (490, 85), (255, 255, 0, 255), thickness = 2.0)
            draw_arrow("drawing##widget##demo", (510, 10), (590, 80), (255, 0, 0), 4, 10)
            draw_image("drawing##widget##demo", "INTERNAL_DPG_FONT_ATLAS", pmin=[610,10], pmax=[690, 80], uv_max=[0.1, 0.1])
            draw_text("drawing##widget##demo", (50, 300), "Some Text", color=(255, 255, 0, 255), size=15)
            draw_text("drawing##widget##demo", (0, 0), "Origin", color=(255, 255, 0, 255), size=15)
            draw_polygon("drawing##widget##demo", ((710, 10), (780, 50), (730, 75), (710, 10)), (255, 125, 0, 255), thickness=1.0, fill=(255, 125, 0, 50))
            draw_polyline("drawing##widget##demo", ((810, 20), (835, 50), (890, 10)), (255, 255, 0, 255), thickness=1.0)

        with collapsing_header("Plots##demo"):

            with tree_node("Help##plots##demo"):
                add_text("Plotting User Guide")
                add_text("Left click and drag within the plot area to pan X and Y axes.", bullet=True)
                add_indent()
                add_text("Left click and drag on an axis to pan an individual axis.", bullet=True)
                unindent()

                add_text("Scoll in the plot area to zoom both X and Y axes.", bullet=True)
                add_indent()
                add_text("Scroll on an axis to zoom an individual axis.", bullet=True)
                unindent()

                add_text("Right click and drag to box select data.", bullet=True)
                add_indent()
                add_text("Hold Alt to expand box selection horizontally.", bullet=True)
                add_text("Hold Shift to expand box selection vertically.", bullet=True)
                add_text("Left click while box selecting to cance the selection.", bullet=True)
                unindent()

                add_text("Double left click to fit all visible data.", bullet=True)
                add_indent()
                add_text("Double left click on an axis to fit the individual axis", bullet=True)
                unindent()

                add_text("Double right click to open the plot context menu.", bullet=True)
                add_text("Click legend label icons to show/hide plot items.", bullet=True)
                add_text("IMPORTANT: By default, anti-aliased lines are turned OFF.", bullet=True)

            with tree_node("Line Plots##demo"):

                sindatax = []
                sindatay = []
                for i in range(0, 1000):
                    sindatax.append(i/1000)
                    sindatay.append(0.5 + 0.5*sin(50*i/1000))

                # using xy_format
                x2datax = []
                x2datay = []
                for i in range(0, 100):
                    x2datax.append(1/(i+1))
                    x2datay.append((1/(i+1))**2)

                add_text("Anti-aliasing can be enabled from the plot's context menu (see Help).", bullet=True)
                add_plot("Line Plot##demo", x_axis_name="x", y_axis_name="y", height=400)
                add_line_series("Line Plot##demo", "0.5 + 0.5 * sin(x)", sindatax, sindatay)
                add_line_series("Line Plot##demo", "x^2", x2datax, x2datay)

            with tree_node("Stair Plots##demo"):

                sindatax = []
                sindatay = []
                for i in range(0, 10):
                    sindatax.append(i/10)
                    sindatay.append(0.5 + 0.5*sin(50*i/10))

                # using xy_format
                x2datax = []
                x2datay = []
                for i in range(0, 10):
                    x2datax.append(1/(i+1))
                    x2datay.append((1/(i+1))**2)

                add_text("Anti-aliasing can be enabled from the plot's context menu (see Help).", bullet=True)
                add_plot("Stair Plot##demo", x_axis_name="x", y_axis_name="y", height=400)
                add_stair_series("Stair Plot##demo", "0.5 + 0.5 * sin(x)", sindatax, sindatay)
                add_stair_series("Stair Plot##demo", "x^2", x2datax, x2datay)

            with tree_node("Time Plots##demo"):

                timedatax = []
                timedatay = []
                
                time_index = 0
                while time_index < 739497600:
                    timedatax.append(time_index)
                    timedatay.append(time_index/(60*60*24))
                    time_index+=60*60*24*7
                
                add_text("When time is enabled, x-axis values are interpreted as UNIX timestamps in seconds (e.g. 1599243545).", bullet=True)
                add_text("UNIX timestamps are seconds since 00:00:00 UTC on 1 January 1970", bullet=True)
                add_plot("Time Plot##demo", y_axis_name="Days since 1970", height=400, xaxis_time=True)
                add_line_series("Time Plot##demo", "Days", timedatax, timedatay)
                
            with tree_node("Shade Plots##demo"):

                stock_datax = []
                stock_datay2 = []
                stock_data1 = []
                stock_data2 = []
                stock_data3 = []
                stock_data4 = []
                stock_data5 = []
                for i in range(0, 100):
                    stock_datax.append(i)
                    stock_datay2.append(0)
                    stock_data1.append(400 + 50*abs(random.random()))
                    stock_data2.append(275 + 75*abs(random.random()))
                    stock_data3.append(150 + 75*abs(random.random()))
                    stock_data4.append(500 + 75*abs(random.random()))
                    stock_data5.append(600 + 75*abs(random.random()))

                add_plot("Stock Prices##demo", x_axis_name="Days", y_axis_name="Price", height=400)
                add_line_series("Stock Prices##demo", "Stock 1", stock_datax, stock_data1, color=[0, 0, 255, 255])
                add_line_series("Stock Prices##demo", "Stock 2", stock_datax, stock_data2, color=[255, 0, 0, 255])
                add_line_series("Stock Prices##demo", "Stock 3", stock_datax, stock_data3, color=[0, 255, 0, 255])
                add_shade_series("Stock Prices##demo", "Stock 1", stock_datax, stock_data1, fill=[0, 0, 255, 64])
                add_shade_series("Stock Prices##demo", "Stock 2", stock_datax, stock_data2, fill=[255, 0, 0, 64])
                add_shade_series("Stock Prices##demo", "Stock 3", stock_datax, stock_data3, y2=stock_datay2, fill=[0, 255, 0, 64])
                add_shade_series("Stock Prices##demo", "Shade between lines", stock_datax, stock_data5, y2=stock_data4, fill=[255, 255, 100, 64])

            with tree_node("Scatter Plots##demo"):

                scatter_data1x = []
                scatter_data1y = []
                for i in range(0, 100):
                    scatter_data1x.append(i/100)
                    scatter_data1y.append((i + random.random())/100)

                # using xy_format
                scatter_data2x = []
                scatter_data2y = []
                for i in range(0, 100):
                    scatter_data2x.append(0.25 + 0.25*random.random())
                    scatter_data2y.append(0.65 + 0.25*random.random())

                add_plot("Scatter Plot##demo", height=400)
                add_scatter_series("Scatter Plot##demo", "Data 1", scatter_data1x, scatter_data1y)
                add_scatter_series("Scatter Plot##demo", "Data 2", scatter_data2x, scatter_data2y, 
                                   size=7, marker=mvPlotMarker_Square, fill=[255, 0, 0, 100], xy_data_format=True)

            with tree_node("Bar Plots##demo"):

                add_plot("Bar Plot##demo", x_axis_name="Student", y_axis_name="Score", height=400)
                set_plot_xlimits("Bar Plot##demo", 9, 33)
                set_plot_ylimits("Bar Plot##demo", 0, 110)
                set_xticks("Bar Plot##demo", [["S1", 11], ["S2", 21], ["S3", 31]])

                add_bar_series("Bar Plot##demo", "Final Exam", [10, 20, 30], [100, 75, 90], weight=1)
                add_bar_series("Bar Plot##demo", "Midterm Exam", [11, 21, 31], [83, 75, 72], weight=1)
                add_bar_series("Bar Plot##demo", "Course Grade", [12, 22, 32], [42, 68, 23], weight=1)

            with tree_node("Error Bars##demo"):

                add_plot("##errorbars##demo", height=400)

                error1_x = [1, 2, 3, 4, 5]
                error1_y = [1, 2, 5, 3, 4]
                error1_neg = [0.2, 0.4, 0.2, 0.6, 0.4]
                error1_pos = [0.4, 0.2, 0.4, 0.8, 0.6]

                error2_x = [1, 2, 3, 4, 5]
                error2_y = [8, 8, 9, 7, 8]
                error2_neg = [0.2, 0.4, 0.2, 0.6, 0.4]
                error2_pos = [0.4, 0.2, 0.4, 0.8, 0.6]

                add_bar_series("##errorbars##demo", "Bar", error1_x, error1_y, weight=0.25)
                add_error_series("##errorbars##demo", "Bar", error1_x, error1_y, error1_neg, error1_pos)

                add_line_series("##errorbars##demo", "Line", error2_x, error2_y)
                add_error_series("##errorbars##demo", "Line", error2_x, error2_y, error2_neg, error2_pos, color=[0, 255, 0])

            with tree_node("Stem Plots##demo"):
                add_plot("Stem Plots##plot##demo", height=400)

                stem_datax = []
                stem_data1y = []
                stem_data2y = []
                for i in range(0, 51):
                    stem_datax.append(i)
                    stem_data1y.append(1.0 + 0.5*sin(25*i*0.02)*cos(2*i*0.02))
                    stem_data2y.append(0.5 + 0.25*sin(25*i*0.02)*cos(2*i*0.02))

                add_stem_series("Stem Plots##plot##demo", "Data 1", stem_datax, stem_data1y)
                add_stem_series("Stem Plots##plot##demo", "Data 2", stem_datax, stem_data2y, marker=mvPlotMarker_Diamond)

            with tree_node("Pie Charts##demo"):
                add_plot("##PieChart1##demo", no_mouse_pos=True, 
                         xaxis_no_gridlines=True, xaxis_no_tick_marks=True, xaxis_no_tick_labels=True,
                         yaxis_no_gridlines=True, yaxis_no_tick_marks=True, yaxis_no_tick_labels=True, width=250, height=250)
                add_same_line()
                add_plot("##PieChart2##demo", no_mouse_pos=True, 
                         xaxis_no_gridlines=True, xaxis_no_tick_marks=True, xaxis_no_tick_labels=True,
                         yaxis_no_gridlines=True, yaxis_no_tick_marks=True, yaxis_no_tick_labels=True, 
                         width=250, height=250)
                set_plot_xlimits("##PieChart1##demo", 0, 1)
                set_plot_xlimits("##PieChart2##demo", 0, 1)
                set_plot_ylimits("##PieChart1##demo", 0, 1)
                set_plot_ylimits("##PieChart2##demo", 0, 1)
                add_pie_series("##PieChart1##demo", "PieChart1", [0.25, 0.30, 0.30], ["fish", "cow", "chicken"], 0.5, 0.5, 0.5)
                add_pie_series("##PieChart2##demo", "PieChart2", [1, 1, 2, 3, 5], ["A", "B", "C", "D", "E"], 0.5, 0.5, 0.5, 
                               normalize=True, format="%.0f")

            with tree_node("Heatmaps##demo"):
                add_plot("Heat Plot##demo", show_color_scale=True, scale_min=0.0, scale_max=6.0, 
                         scale_height=400, no_legend=True, 
                         no_mouse_pos=True, xaxis_lock_min=True, xaxis_lock_max=True, xaxis_no_gridlines=True, xaxis_no_tick_marks=True,
                         yaxis_no_gridlines=True, yaxis_no_tick_marks=True, yaxis_lock_min=True, yaxis_lock_max=True, height=400)
                values = [0.8, 2.4, 2.5, 3.9, 0.0, 4.0, 0.0,
                          2.4, 0.0, 4.0, 1.0, 2.7, 0.0, 0.0,
                          1.1, 2.4, 0.8, 4.3, 1.9, 4.4, 0.0,
                          0.6, 0.0, 0.3, 0.0, 3.1, 0.0, 0.0,
                          0.7, 1.7, 0.6, 2.6, 2.2, 6.2, 0.0,
                          1.3, 1.2, 0.0, 0.0, 0.0, 3.2, 5.1,
                          0.1, 2.0, 0.0, 1.4, 0.0, 1.9, 6.3]
                add_heat_series("Heat Plot##demo", "heat data", values, 7, 7, 0, 6)

            with tree_node("Candle Stick Plots##demo"):
                dates = [1546300800,1546387200,1546473600,1546560000,1546819200,1546905600,1546992000,1547078400,1547164800,1547424000,1547510400,1547596800,1547683200,1547769600,1547942400,1548028800,1548115200,1548201600,1548288000,1548374400,1548633600,1548720000,1548806400,1548892800,1548979200,1549238400,1549324800,1549411200,1549497600,1549584000,1549843200,1549929600,1550016000,1550102400,1550188800,1550361600,1550448000,1550534400,1550620800,1550707200,1550793600,1551052800,1551139200,1551225600,1551312000,1551398400,1551657600,1551744000,1551830400,1551916800,1552003200,1552262400,1552348800,1552435200,1552521600,1552608000,1552867200,1552953600,1553040000,1553126400,1553212800,1553472000,1553558400,1553644800,1553731200,1553817600,1554076800,1554163200,1554249600,1554336000,1554422400,1554681600,1554768000,1554854400,1554940800,1555027200,1555286400,1555372800,1555459200,1555545600,1555632000,1555891200,1555977600,1556064000,1556150400,1556236800,1556496000,1556582400,1556668800,1556755200,1556841600,1557100800,1557187200,1557273600,1557360000,1557446400,1557705600,1557792000,1557878400,1557964800,1558051200,1558310400,1558396800,1558483200,1558569600,1558656000,1558828800,1558915200,1559001600,1559088000,1559174400,1559260800,1559520000,1559606400,1559692800,1559779200,1559865600,1560124800,1560211200,1560297600,1560384000,1560470400,1560729600,1560816000,1560902400,1560988800,1561075200,1561334400,1561420800,1561507200,1561593600,1561680000,1561939200,1562025600,1562112000,1562198400,1562284800,1562544000,1562630400,1562716800,1562803200,1562889600,1563148800,1563235200,1563321600,1563408000,1563494400,1563753600,1563840000,1563926400,1564012800,1564099200,1564358400,1564444800,1564531200,1564617600,1564704000,1564963200,1565049600,1565136000,1565222400,1565308800,1565568000,1565654400,1565740800,1565827200,1565913600,1566172800,1566259200,1566345600,1566432000,1566518400,1566777600,1566864000,1566950400,1567036800,1567123200,1567296000,1567382400,1567468800,1567555200,1567641600,1567728000,1567987200,1568073600,1568160000,1568246400,1568332800,1568592000,1568678400,1568764800,1568851200,1568937600,1569196800,1569283200,1569369600,1569456000,1569542400,1569801600,1569888000,1569974400,1570060800,1570147200,1570406400,1570492800,1570579200,1570665600,1570752000,1571011200,1571097600,1571184000,1571270400,1571356800,1571616000,1571702400,1571788800,1571875200,1571961600]
                opens = [1284.7,1319.9,1318.7,1328,1317.6,1321.6,1314.3,1325,1319.3,1323.1,1324.7,1321.3,1323.5,1322,1281.3,1281.95,1311.1,1315,1314,1313.1,1331.9,1334.2,1341.3,1350.6,1349.8,1346.4,1343.4,1344.9,1335.6,1337.9,1342.5,1337,1338.6,1337,1340.4,1324.65,1324.35,1349.5,1371.3,1367.9,1351.3,1357.8,1356.1,1356,1347.6,1339.1,1320.6,1311.8,1314,1312.4,1312.3,1323.5,1319.1,1327.2,1332.1,1320.3,1323.1,1328,1330.9,1338,1333,1335.3,1345.2,1341.1,1332.5,1314,1314.4,1310.7,1314,1313.1,1315,1313.7,1320,1326.5,1329.2,1314.2,1312.3,1309.5,1297.4,1293.7,1277.9,1295.8,1295.2,1290.3,1294.2,1298,1306.4,1299.8,1302.3,1297,1289.6,1302,1300.7,1303.5,1300.5,1303.2,1306,1318.7,1315,1314.5,1304.1,1294.7,1293.7,1291.2,1290.2,1300.4,1284.2,1284.25,1301.8,1295.9,1296.2,1304.4,1323.1,1340.9,1341,1348,1351.4,1351.4,1343.5,1342.3,1349,1357.6,1357.1,1354.7,1361.4,1375.2,1403.5,1414.7,1433.2,1438,1423.6,1424.4,1418,1399.5,1435.5,1421.25,1434.1,1412.4,1409.8,1412.2,1433.4,1418.4,1429,1428.8,1420.6,1441,1460.4,1441.7,1438.4,1431,1439.3,1427.4,1431.9,1439.5,1443.7,1425.6,1457.5,1451.2,1481.1,1486.7,1512.1,1515.9,1509.2,1522.3,1513,1526.6,1533.9,1523,1506.3,1518.4,1512.4,1508.8,1545.4,1537.3,1551.8,1549.4,1536.9,1535.25,1537.95,1535.2,1556,1561.4,1525.6,1516.4,1507,1493.9,1504.9,1506.5,1513.1,1506.5,1509.7,1502,1506.8,1521.5,1529.8,1539.8,1510.9,1511.8,1501.7,1478,1485.4,1505.6,1511.6,1518.6,1498.7,1510.9,1510.8,1498.3,1492,1497.7,1484.8,1494.2,1495.6,1495.6,1487.5,1491.1,1495.1,1506.4]
                highs = [1284.75,1320.6,1327,1330.8,1326.8,1321.6,1326,1328,1325.8,1327.1,1326,1326,1323.5,1322.1,1282.7,1282.95,1315.8,1316.3,1314,1333.2,1334.7,1341.7,1353.2,1354.6,1352.2,1346.4,1345.7,1344.9,1340.7,1344.2,1342.7,1342.1,1345.2,1342,1350,1324.95,1330.75,1369.6,1374.3,1368.4,1359.8,1359,1357,1356,1353.4,1340.6,1322.3,1314.1,1316.1,1312.9,1325.7,1323.5,1326.3,1336,1332.1,1330.1,1330.4,1334.7,1341.1,1344.2,1338.8,1348.4,1345.6,1342.8,1334.7,1322.3,1319.3,1314.7,1316.6,1316.4,1315,1325.4,1328.3,1332.2,1329.2,1316.9,1312.3,1309.5,1299.6,1296.9,1277.9,1299.5,1296.2,1298.4,1302.5,1308.7,1306.4,1305.9,1307,1297.2,1301.7,1305,1305.3,1310.2,1307,1308,1319.8,1321.7,1318.7,1316.2,1305.9,1295.8,1293.8,1293.7,1304.2,1302,1285.15,1286.85,1304,1302,1305.2,1323,1344.1,1345.2,1360.1,1355.3,1363.8,1353,1344.7,1353.6,1358,1373.6,1358.2,1369.6,1377.6,1408.9,1425.5,1435.9,1453.7,1438,1426,1439.1,1418,1435,1452.6,1426.65,1437.5,1421.5,1414.1,1433.3,1441.3,1431.4,1433.9,1432.4,1440.8,1462.3,1467,1443.5,1444,1442.9,1447,1437.6,1440.8,1445.7,1447.8,1458.2,1461.9,1481.8,1486.8,1522.7,1521.3,1521.1,1531.5,1546.1,1534.9,1537.7,1538.6,1523.6,1518.8,1518.4,1514.6,1540.3,1565,1554.5,1556.6,1559.8,1541.9,1542.9,1540.05,1558.9,1566.2,1561.9,1536.2,1523.8,1509.1,1506.2,1532.2,1516.6,1519.7,1515,1519.5,1512.1,1524.5,1534.4,1543.3,1543.3,1542.8,1519.5,1507.2,1493.5,1511.4,1525.8,1522.2,1518.8,1515.3,1518,1522.3,1508,1501.5,1503,1495.5,1501.1,1497.9,1498.7,1492.1,1499.4,1506.9,1520.9]
                lows = [1282.85,1315,1318.7,1309.6,1317.6,1312.9,1312.4,1319.1,1319,1321,1318.1,1321.3,1319.9,1312,1280.5,1276.15,1308,1309.9,1308.5,1312.3,1329.3,1333.1,1340.2,1347,1345.9,1338,1340.8,1335,1332,1337.9,1333,1336.8,1333.2,1329.9,1340.4,1323.85,1324.05,1349,1366.3,1351.2,1349.1,1352.4,1350.7,1344.3,1338.9,1316.3,1308.4,1306.9,1309.6,1306.7,1312.3,1315.4,1319,1327.2,1317.2,1320,1323,1328,1323,1327.8,1331.7,1335.3,1336.6,1331.8,1311.4,1310,1309.5,1308,1310.6,1302.8,1306.6,1313.7,1320,1322.8,1311,1312.1,1303.6,1293.9,1293.5,1291,1277.9,1294.1,1286,1289.1,1293.5,1296.9,1298,1299.6,1292.9,1285.1,1288.5,1296.3,1297.2,1298.4,1298.6,1302,1300.3,1312,1310.8,1301.9,1292,1291.1,1286.3,1289.2,1289.9,1297.4,1283.65,1283.25,1292.9,1295.9,1290.8,1304.2,1322.7,1336.1,1341,1343.5,1345.8,1340.3,1335.1,1341.5,1347.6,1352.8,1348.2,1353.7,1356.5,1373.3,1398,1414.7,1427,1416.4,1412.7,1420.1,1396.4,1398.8,1426.6,1412.85,1400.7,1406,1399.8,1404.4,1415.5,1417.2,1421.9,1415,1413.7,1428.1,1434,1435.7,1427.5,1429.4,1423.9,1425.6,1427.5,1434.8,1422.3,1412.1,1442.5,1448.8,1468.2,1484.3,1501.6,1506.2,1498.6,1488.9,1504.5,1518.3,1513.9,1503.3,1503,1506.5,1502.1,1503,1534.8,1535.3,1541.4,1528.6,1525.6,1535.25,1528.15,1528,1542.6,1514.3,1510.7,1505.5,1492.1,1492.9,1496.8,1493.1,1503.4,1500.9,1490.7,1496.3,1505.3,1505.3,1517.9,1507.4,1507.1,1493.3,1470.5,1465,1480.5,1501.7,1501.4,1493.3,1492.1,1505.1,1495.7,1478,1487.1,1480.8,1480.6,1487,1488.3,1484.8,1484,1490.7,1490.4,1503.1]
                closes = [1283.35,1315.3,1326.1,1317.4,1321.5,1317.4,1323.5,1319.2,1321.3,1323.3,1319.7,1325.1,1323.6,1313.8,1282.05,1279.05,1314.2,1315.2,1310.8,1329.1,1334.5,1340.2,1340.5,1350,1347.1,1344.3,1344.6,1339.7,1339.4,1343.7,1337,1338.9,1340.1,1338.7,1346.8,1324.25,1329.55,1369.6,1372.5,1352.4,1357.6,1354.2,1353.4,1346,1341,1323.8,1311.9,1309.1,1312.2,1310.7,1324.3,1315.7,1322.4,1333.8,1319.4,1327.1,1325.8,1330.9,1325.8,1331.6,1336.5,1346.7,1339.2,1334.7,1313.3,1316.5,1312.4,1313.4,1313.3,1312.2,1313.7,1319.9,1326.3,1331.9,1311.3,1313.4,1309.4,1295.2,1294.7,1294.1,1277.9,1295.8,1291.2,1297.4,1297.7,1306.8,1299.4,1303.6,1302.2,1289.9,1299.2,1301.8,1303.6,1299.5,1303.2,1305.3,1319.5,1313.6,1315.1,1303.5,1293,1294.6,1290.4,1291.4,1302.7,1301,1284.15,1284.95,1294.3,1297.9,1304.1,1322.6,1339.3,1340.1,1344.9,1354,1357.4,1340.7,1342.7,1348.2,1355.1,1355.9,1354.2,1362.1,1360.1,1408.3,1411.2,1429.5,1430.1,1426.8,1423.4,1425.1,1400.8,1419.8,1432.9,1423.55,1412.1,1412.2,1412.8,1424.9,1419.3,1424.8,1426.1,1423.6,1435.9,1440.8,1439.4,1439.7,1434.5,1436.5,1427.5,1432.2,1433.3,1441.8,1437.8,1432.4,1457.5,1476.5,1484.2,1519.6,1509.5,1508.5,1517.2,1514.1,1527.8,1531.2,1523.6,1511.6,1515.7,1515.7,1508.5,1537.6,1537.2,1551.8,1549.1,1536.9,1529.4,1538.05,1535.15,1555.9,1560.4,1525.5,1515.5,1511.1,1499.2,1503.2,1507.4,1499.5,1511.5,1513.4,1515.8,1506.2,1515.1,1531.5,1540.2,1512.3,1515.2,1506.4,1472.9,1489,1507.9,1513.8,1512.9,1504.4,1503.9,1512.8,1500.9,1488.7,1497.6,1483.5,1494,1498.3,1494.1,1488.1,1487.5,1495.7,1504.7,1505.3]

                add_plot("Candle Plot##demo", x_axis_name="Day", y_axis_name="USD", height=400, xaxis_time=True)
                add_candle_series("Candle Plot##demo", "GOOGL", dates, opens, highs, lows, closes)

            with tree_node("Multiple Axes##demo"):

                sindatax = []
                sindatay = []
                for i in range(0, 1000):
                    sindatax.append(i/1000)
                    sindatay.append(0.5 + 0.5*sin(50*i/1000))

                # using xy_format
                x2datax = []
                x2datay = []
                for i in range(0, 100):
                    x2datax.append(1/(i+1))
                    x2datay.append((1/(i+1))**2)

                add_plot("Multi Axes Plot##demo", x_axis_name="x", y_axis_name="y", height=400, yaxis2=True, yaxis3=True)
                add_line_series("Multi Axes Plot##demo", "Series 1", sindatax, sindatay)
                add_line_series("Multi Axes Plot##demo", "Series 2", x2datax, x2datay, axis=1)
                add_line_series("Multi Axes Plot##demo", "Series 3", x2datax, x2datay, axis=2)

            with tree_node("Annotations##demo"):
                
                add_plot("Annotations##plotsdemo", height=400)
                add_annotation("Annotations##plotsdemo", "BL", 0.25, 0.25, -15, 15, color=[255, 255, 0, 255])
                add_annotation("Annotations##plotsdemo", "BR", 0.75, 0.25, 15, 15, color=[255, 255, 0, 255])
                add_annotation("Annotations##plotsdemo", "TR not clampled", 0.75, 0.75, -15, -15, color=[255, 255, 0, 255], clamped=False)
                add_annotation("Annotations##plotsdemo", "TL", 0.25, 0.75, -15, -15, color=[255, 255, 0, 255])
                add_annotation("Annotations##plotsdemo", "Center", 0.5, 0.5, 0, 0, color=[255, 255, 0, 255])

            with tree_node("Infinite Lines##demo"):

                infinite_x_data = [3, 5, 6, 7]
                infinite_y_data = [3, 5, 6, 7]

                add_plot("Infinite Line Plot##demo", height=400)
                add_vline_series("Infinite Line Plot##demo", "vertical", infinite_x_data)
                add_hline_series("Infinite Line Plot##demo", "horizontal", infinite_y_data)

            with tree_node("Drag Lines and Points##demo"):
                
                add_plot("##dragplotsdemo", height=400)
                add_slider_float("Drag Line 2##demo")
                add_drag_line("##dragplotsdemo", "dline1", color=[255, 0, 0, 255])
                add_drag_line("##dragplotsdemo", "dline2", source="Drag Line 2##demo", color=[255, 255, 0, 255], y_line=True)
                add_drag_point("##dragplotsdemo", "dpoint1", color=[255, 0, 255, 255])

            with tree_node("Querying##demo"):
                add_text("Click and drag the middle mouse button!")
                def query(sender, data):
                    set_plot_xlimits("Plot2##demoquery", data[0], data[1])
                    set_plot_ylimits("Plot2##demoquery", data[2], data[3])

                sindatax = []
                sindatay = []
                for i in range(0, 1000):
                    sindatax.append(i/1000)
                    sindatay.append(0.5 + 0.5*sin(50*i/1000))
     
                add_plot("Plot1##demoquery", height=400, query_callback=query, query=True, no_menus=True)
                add_plot("Plot2##demoquery", height=400, query_callback=query, no_menus=True, no_legend=True)
                add_line_series("Plot1##demoquery", "0.5 + 0.5 * sin(x)", sindatax, sindatay)
                add_line_series("Plot2##demoquery", "0.5 + 0.5 * sin(x)", sindatax, sindatay)

            with tree_node("Image Plots##demo"):

                add_plot("Image Plot##demo", height=400)
                add_image_series("Image Plot##demo", "images", "INTERNAL_DPG_FONT_ATLAS", [100, 100], [200, 200])

            with tree_node("Custom Rendering Plots##demo"):

                add_plot("Custom Rendering Plot##demo", height=400)
                draw_line("Custom Rendering Plot##demo", (10, 10), (100, 100), (255, 0, 0, 255), 1, tag="line command")
                draw_triangle("Custom Rendering Plot##demo", (150, 10), (110, 100), (190, 100), (255, 255, 0, 255), thickness = 3.0)
                draw_quad("Custom Rendering Plot##demo", (210, 10), (290, 10), (290, 100), (210, 100), (255, 255, 0, 255), thickness = 3.0)
                draw_circle("Custom Rendering Plot##demo", (350, 60), 49, (255, 255, 0, 255))

        with collapsing_header("Data Grid##demo"):

            add_button("Delete row 6##demo", callback=lambda sender, data: delete_grid_row("Table##widget##demo", 6))
            add_same_line()
            add_button("Delete col 1##demo", callback=lambda sender, data: delete_grid_column("Table##widget##demo", 1))   
            add_same_line()
            add_button("Add row##demo", callback=lambda sender, data: add_grid_row("Table##widget##demo", ["new1", "new2", "new3", 53]))
            add_same_line()
            add_button("Add col##demo", callback=lambda sender, data: add_grid_column("Table##widget##demo", "New Column", ["new1", "new2", "new3", "new4"]))
            add_same_line()
            add_button("Insert row 5##demo", callback=lambda sender, data: insert_grid_row("Table##widget##demo", 5, ["inew1", "inew2", "inew3", "inew4"]))
            add_same_line()
            add_button("Insert col 1##demo", callback=lambda sender, data:insert_grid_column("Table##widget##demo", 1,  "Inserted Column", ["inew1", "inew2", "inew3", "inew4"]))
            add_same_line()
            add_button("Clear Table##demo", callback=lambda sender, data: clear_data_grid("Table##widget##demo"))
            
            add_data_grid("Table##widget##demo", ["Column 1", "Column 2", "Column 3", "Column 4"], height=400)

            tabledata = []
            for i in range(0, 10):
                row = []
                for j in range(0, 4):
                    row.append("Item"+str(i)+"-"+str(j))
                tabledata.append(row)

            set_grid_data("Table##widget##demo", tabledata)

        with collapsing_header("Node Editor##demo"):

            def add_new_link(sender, data):
                add_node_link("Node Editor 1##demo", "Node A2##demo", "Node A3##demo")

            def delete_new_link(sender, data):
                delete_node_link("Node Editor 1##demo", "Node A2##demo", "Node A3##demo")

            def get_link_info(sender, data):
                print("Selected Nodes: ", get_selected_nodes("Node Editor 1##demo"))
                print("Selected Links: ",get_selected_links("Node Editor 1##demo"))
                print("Links: ", get_links("Node Editor 1##demo"))

            def clear_stuff(sender, data):
                clear_selected_nodes("Node Editor 1##demo")
                clear_selected_links("Node Editor 1##demo")

            def link_callback(sender, data):
                print(data)

            def delink_callback(sender, data):
                print(data)

            add_text("Ctrl+Click to remove a link.", bullet=True)
            add_table("Node Editor Columns##demo")
            add_table_column("Node Editor Columns##demo1")
            add_table_column("Node Editor Columns##demo2")
            add_table_column("Node Editor Columns##demo3")
            add_table_column("Node Editor Columns##demo4")
            add_button("New Link##demo", callback=add_new_link)
            add_button("Delete Link##demo", callback=delete_new_link)
            add_button("Get Info##demo", callback=get_link_info)
            add_button("Clear Selections##demo", callback=clear_stuff)
            end()
            with node_editor("Node Editor 1##demo", link_callback=link_callback, delink_callback=delink_callback):
    
                with node("Node 1##demo", x_pos=10, y_pos=10):

                    with node_attribute("Node A1##demo"):
                        add_input_float("F1##demo", width=150)

                    with node_attribute("Node A2##demo", output=True):
                        add_input_float("F2##demo", width=150)

                with node("Node 2##demo", x_pos=300, y_pos=10):

                    with node_attribute("Node A3##demo"):
                        add_input_float("F3##demo", width=200)

                    with node_attribute("Node A4##demo", output=True):
                        add_input_float("F4##demo", width=200)

                with node("Node 3##demo", x_pos=25, y_pos=150):                   
                    with node_attribute("Node A5##demo"):
                        add_input_text("T5##demo", width=200)
                    with node_attribute("Node A6##demo", static=True): 
                        add_simple_plot("Node Plot##demo", value=(0.3, 0.9, 2.5, 8.9), width=200, height=80, histogram=True)

        with collapsing_header("Logging##demo"):

            with tree_node("System Logger##demo"):

                def LogCallback1(sender, data):
                    show_logger()
                    loglevel = get_value("Log Level##logging##demo")
                    set_log_level(loglevel)
                    log("Trace Message")
                    log_debug("Debug Message")
                    log_info("Info Message")
                    log_warning("Warning Message")
                    log_error("Error Message")
                    py_items = [
                        memoryview(bytes(5)),
                        bytearray(5),
                        b"Hello",
                        True,
                        frozenset({"apple", "banana", "cherry"}),
                        {"apple", "banana", "cherry"},
                        {"name" : "John", "age" : 36},
                        range(6),
                        ("apple", "banana", "cherry"),
                        ["apple", "banana", "cherry"],
                        -1j,
                        20.5,
                        20,
                        "Hello World",
                        None]
                    for item in py_items:
                        log_debug(type(item))
                        log_debug(item)

                add_button("Test Logger##demo", callback=LogCallback1)
                add_same_line(spacing=10)
                with group("LoggingGroup##demo"):
                    add_text("Log Level##demo", default_value="Log Level")
                    add_radio_button("Log Level##logging##demo", items=("Trace", "Debug", "Info", "Warning", "Error", "Off"))

            with tree_node("Logger Widgets##demo"):
                def LogCallback2(sender, data):
                    loglevel = get_value("Log Level##2logging##demo")
                    set_log_level(loglevel, logger="LoggerWidget##demo")
                    log("Trace Message", logger="LoggerWidget##demo")
                    log_debug("Debug Message", logger="LoggerWidget##demo")
                    log_info("Info Message", logger="LoggerWidget##demo")
                    log_warning("Warning Message", logger="LoggerWidget##demo")
                    log_error("Error Message", logger="LoggerWidget##demo")

                def MoveLoggerToWindow(sender, data):
                    configure_item("LoggerWidget##demo", autosize_y=True)
                    if not does_item_exist("Logging Widget On Window##demo"):
                        with window("Logging Widget On Window##demo"):
                            pass
                    else:
                        show_item("Logging Widget On Window##demo")

                    move_item("LoggerWidget##demo", parent="Logging Widget On Window##demo")

                def MoveLoggerToDemo(sender, data):
                    configure_item("LoggerWidget##demo", autosize_y=False, height=200)
                    move_item("LoggerWidget##demo", parent="Logger Widgets##demo")
                    hide_item("Logging Widget On Window##demo")

                with group("LeftLogGroup##demo"):
                    add_button("Detach##demo2", callback=MoveLoggerToWindow)
                    add_button("Reattach##demo2", callback=MoveLoggerToDemo)
                    add_button("Test Logger##demo2", callback=LogCallback2)
                    add_radio_button("Log Level##2logging##demo", items=("Trace", "Debug", "Info", "Warning", "Error", "Off"))
                add_same_line()
                add_logger("LoggerWidget##demo", autosize_x=True, height=200, auto_scroll=True)

        with collapsing_header("Filtering##demo"):
            add_text("This section is not ready! But will completed sometime during the 0.7.x releases!")

        with collapsing_header("Inputs, Navigation, & Focus##demo"):

            with tree_node("Polling##demoinputs"):
                add_text("Key Polling:")
                add_label_text("A key Down##demo", default_value="False", color=(0,200,255))
                add_label_text("W key Pressed##demo", default_value="False", color=(0,200,255))
                add_label_text("Q key Released##demo", default_value="False", color=(0,200,255))
                add_spacing()
                add_text("Mouse Polling:")
                add_label_text("Mouse Position##demo", default_value="(0,0)", color=(0,200,255))
                add_label_text("Drawing Mouse Position##demo", default_value="(0,0)", color=(0,200,255))
                add_label_text("Plot Mouse Position##demo", default_value="(0,0)", color=(0,200,255))
                add_label_text("Left Mouse Dragging##demo", default_value="False", color=(0,200,255))
                add_label_text("Middle Mouse Dragging##demo", default_value="False", color=(0,200,255))
                add_label_text("Right Mouse Dragging##demo", default_value="False", color=(0,200,255))
                add_label_text("Left Mouse Clicked##demo", default_value="False", color=(0,200,255))
                add_label_text("Middle Mouse Clicked##demo", default_value="False", color=(0,200,255))
                add_label_text("Right Mouse Clicked##demo", default_value="False", color=(0,200,255))
                add_label_text("Left Mouse Double Clicked##demo", default_value="False", color=(0,200,255))
                add_label_text("Middle Mouse Double Clicked##demo", default_value="False", color=(0,200,255))
                add_label_text("Right Mouse Double Clicked##demo", default_value="False", color=(0,200,255))
                add_label_text("Left Mouse Down##demo", default_value="False", color=(0,200,255))
                add_label_text("Middle Mouse Down##demo", default_value="False", color=(0,200,255))
                add_label_text("Right Mouse Down##demo", default_value="False", color=(0,200,255))
                add_label_text("Left Mouse Released##demo", default_value="False", color=(0,200,255))
                add_label_text("Middle Mouse Released##demo", default_value="False", color=(0,200,255))
                add_label_text("Right Mouse Released##demo", default_value="False", color=(0,200,255))

            with tree_node("Event Callbacks##demoinputs"):
                add_text("Note: these only show the last event!")
                set_mouse_down_callback(lambda sender, data: set_value("Mouse down##demoevents", data))
                set_mouse_drag_callback(lambda sender, data: set_value("Mouse drag##demoevents", data), 10)
                set_mouse_move_callback(lambda sender, data: set_value("Mouse pos##demoevents", data))
                set_mouse_double_click_callback(lambda sender, data: set_value("Mouse dblclick##demoevents", data))
                set_mouse_click_callback(lambda sender, data: set_value("Mouse clicked##demoevents", data))
                set_mouse_release_callback(lambda sender, data: set_value("Mouse released##demoevents", data))
                set_mouse_wheel_callback(lambda sender, data: set_value("Mouse wheel##demoevents", data))
                set_key_down_callback(lambda sender, data: set_value("Keys down##demoevents", data))
                set_key_press_callback(lambda sender, data: set_value("Keys pressed##demoevents", data))
                set_key_release_callback(lambda sender, data: set_value("Keys released##demoevents", data))

                add_label_text("Mouse pos##demoevents")
                add_label_text("Mouse drag##demoevents")
                add_label_text("Mouse down##demoevents")
                add_label_text("Mouse clicked##demoevents")
                add_label_text("Mouse dblclick##demoevents")
                add_label_text("Mouse released##demoevents")
                add_label_text("Mouse wheel##demoevents")
                
                add_label_text("Keys down##demoevents")
                add_label_text("Keys pressed##demoevents")
                add_label_text("Keys released##demoevents")

        with collapsing_header("Collapsing Header##demo", default_open=True, closable = True):
            add_text("This header is just to demonstrate default_open and closable.")<|MERGE_RESOLUTION|>--- conflicted
+++ resolved
@@ -463,17 +463,14 @@
                 
                 add_text("Color button only:")
                 add_checkbox("no_border", callback=lambda sender, data: configure_item("Color Button", no_border=get_value(sender)))
-<<<<<<< HEAD
-                add_color_button("Color Button", (255, 50, 255, 0), width=50, height=50)
+
+                add_color_button("Color Button", (255, 50, 255, 0), width=50, height=50, callback=log_callback)
                 with table("##demowidgetscolor_2"):
                     add_table_column("##demowidgetscolor_21")
                     add_table_column("##demowidgetscolor_22")
 
                     add_table_next_column()
-=======
-                add_color_button("Color Button", (255, 50, 255, 0), width=50, height=50, callback=log_callback)
-                with managed_columns("##demowidgetscolor2", 2, border=False):
->>>>>>> 8936e735
+
                     add_checkbox("With Alpha", default_value=True, callback=lambda sender, data: configure_item("Color Picker 4", alpha_preview = get_value(sender)))
                     add_checkbox("With Alpha Bar", default_value=True, callback=lambda sender, data: configure_item("Color Picker 4", alpha_bar = get_value(sender)))
                     add_checkbox("With Side Preview", callback=lambda sender, data: configure_item("Color Picker 4", no_side_preview = get_value(sender)))
