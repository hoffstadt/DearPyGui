from dearpygui.core import *
from dearpygui.simple import *
from math import sin, cos
import random

########################################################################################################################
# Helpers
########################################################################################################################

def demo_help(message):
    """[INTERNAL DPG DEMO COMMAND]: This is a helper function that is intended to make the demo easier to read. not suggested for external use. 
    If this command is appearing in your code consider importing demo as demo to prevent namespace polution.
    
    Creates a hoverable question marker on the same line as the last created item. The message will be displayed as a popup.

    Args:
        message: text that will be displayed in the popup when the "(?)" is hovered.

    Returns:
        None"""
    add_same_line()
<<<<<<< HEAD
    helper = add_text(color=[150, 150, 150], default_value="(?)")
    with tooltip(parent=helper):
        add_text(default_value=message)
=======
    parent = add_text(color=[150, 150, 150], default_value="(?)")
    t = add_tooltip(parent=parent)
    add_text(default_value=message, parent=t)
>>>>>>> de2072e6

def demo_hsv_to_rgb(h: float, s: float, v: float) -> (float, float, float):
    """[INTERNAL DPG DEMO COMMAND]: This is a helper function that is intended to make the demo easier to read. not suggested for external use. 
    If this command is appearing in your code consider importing demo as demo to prevent namespace polution.

    converts hsv to rgb

    Args:
        h: hue.
        s: saturation 
        v: value

    Returns:
        rgb as a tuple of floats
    """
    if s == 0.0: return (v, v, v)
    i = int(h*6.) # XXX assume int() truncates!
    f = (h*6.)-i; p,q,t = v*(1.-s), v*(1.-s*f), v*(1.-s*(1.-f)); i%=6
    if i == 0: return (255*v, 255*t, 255*p)
    if i == 1: return (255*q, 255*v, 255*p)
    if i == 2: return (255*p, 255*v, 255*t)
    if i == 3: return (255*p, 255*q, 255*v)
    if i == 4: return (255*t, 255*p, 255*v)
    if i == 5: return (255*v, 255*p, 255*q)

def demo_recursive_disable(sender, siblings, restart_index=0):
    """[INTERNAL DPG DEMO COMMAND]: This is a helper function that is intended to make the demo easier to read. not suggested for external use. 
    If this command is appearing in your code consider importing demo as demo to prevent namespace polution.
    
    This command will toggle enable/disable for any eligible children of the parent container recursively down the widget tree.
    Args:
        sender: is the widgets name that called the command.
        siblings: children in the same container that this checkbox is in. 
        **restart_index: sets the position of the next item to check so the same item isnt checked multiple times.

    Returns:
        None"""
    for i in range(restart_index,len(siblings)-1, 1):
        if get_item_info(siblings[i])["container"]:
            siblings += get_item_info(siblings.pop(i))["children"]
            demo_recursive_disable(sender, siblings, i-1)
            return
    siblings.remove(sender)
    for item in siblings:
        for key,value in get_item_configuration(item).items():
            if key == 'enabled':
                configure_item(item, enabled = not value)

def demo_enable_disable():
    """[INTERNAL DPG DEMO COMMAND]: This is a helper function that is intended to make the demo easier to read. not suggested for external use. 
    If this command is appearing in your code consider importing demo as demo to prevent namespace polution.
    
    Creates a checkbox that will toggle enable/disable for any eligible children of the parent container recursively down the widget tree.
    Args:
        None

    Returns:
        None"""
    add_checkbox(label="Enable/Disable", default_value=True, callback=lambda sender: demo_recursive_disable(sender,  get_item_info(get_item_info(sender)["parent"])["children"]))
    demo_help('This will toggle the keyword "enable" for any sibling widgets that allow enabled & disabled')

def demo_config(sender, data):
    """[INTERNAL DPG DEMO COMMAND]: This is a helper function that is intended to make the demo easier to read. Not suggested for external use. 
    If this command is appearing in your code consider importing demo as demo to prevent namespace polution.

    Set the callback_data as the widget or list of widgets to be modified. Then the label of the sender will be the keyword modified.

    Args:
        sender: is the widgets name that called the command.
        data: data that is populated by callback_data. Item as string or items as list that the configuration will be applied to.

    Returns:
        None
    """
    widget_type = get_item_type(sender)
    log_debug(widget_type)
    items = data
    value = get_value(sender)

    if widget_type == "mvAppItemType::mvCheckbox":
        keyword = get_item_configuration(sender)["label"]
        log_debug(keyword)

    elif widget_type == "mvAppItemType::mvRadioButton":
        keyword = get_item_configuration(sender)["items"][value]

    if isinstance(data, list):
        for item in items:
            configure_item(item, **{keyword: value})
    else:
        configure_item(items, **{keyword: value})

def demo_log(sender):
    """[INTERNAL DPG DEMO COMMAND]: This is a helper function that is intended to make the demo easier to read. not suggested for external use. 
    If this command is appearing in your code consider importing demo as demo to prevent namespace polution.
    
    Logs the name and value of the widget that called the command.
    
    Args:
        sender: widgets name that called the command. 
        that will get configured. The second item in the tuple is the keyword that will be set.
    
    Returns:
        None
    """
    #log_debug(f"{sender} ran a callback its value is {get_value(sender)}")
    print(f"{sender} ran a callback its value is {get_value(sender)}")

def demo_main_callback():
    """[INTERNAL DPG DEMO COMMAND]: This is a helper function that is intended to make the demo easier to read. not suggested for external use. 
    If this command is appearing in your code consider importing demo as demo to prevent namespace polution.
    """
    set_value("Mouse Position##demo", str(get_mouse_pos()))
    set_value("Drawing Mouse Position##demo", str(get_drawing_mouse_pos()))
    set_value("Plot Mouse Position##demo", str(get_plot_mouse_pos()))

    # keys
    if is_key_down(mvKey_A):
        set_value("A key Down##demo", "True")
    else:
        set_value("A key Down##demo", "False")

    if is_key_pressed(mvKey_W):
        set_value("W key Pressed##demo", "True")
    else:
        set_value("W key Pressed##demo", "False")

    if is_key_released(mvKey_Q):
        set_value("Q key Released##demo", "True")
    else:
        set_value("Q key Released##demo", "False")

    # mouse dragging
    if is_mouse_button_dragging(mvMouseButton_Left, 1):
        set_value("Left Mouse Dragging##demo", "True")
    else:
        set_value("Left Mouse Dragging##demo", "False")

    if is_mouse_button_dragging(mvMouseButton_Right, 1):
        set_value("Right Mouse Dragging##demo", "True")
    else:
        set_value("Right Mouse Dragging##demo", "False")

    if is_mouse_button_dragging(mvMouseButton_Middle, 1):
        set_value("Middle Mouse Dragging##demo", "True")
    else:
        set_value("Middle Mouse Dragging##demo", "False")

    # mouse down
    if is_mouse_button_down(mvMouseButton_Left):
        set_value("Left Mouse Down##demo", "True")
    else:
        set_value("Left Mouse Down##demo", "False")

    if is_mouse_button_down(mvMouseButton_Right):
        set_value("Right Mouse Down##demo", "True")
    else:
        set_value("Right Mouse Down##demo", "False")

    if is_mouse_button_down(mvMouseButton_Middle):
        set_value("Middle Mouse Down##demo", "True")
    else:
        set_value("Middle Mouse Down##demo", "False")

    # mouse clicked
    if is_mouse_button_clicked(mvMouseButton_Left):
        set_value("Left Mouse Clicked##demo", "True")
    else:
        set_value("Left Mouse Clicked##demo", "False")

    if is_mouse_button_clicked(mvMouseButton_Right):
        set_value("Right Mouse Clicked##demo", "True")
    else:
        set_value("Right Mouse Clicked##demo", "False")

    if is_mouse_button_clicked(mvMouseButton_Middle):
        set_value("Middle Mouse Clicked##demo", "True")
    else:
        set_value("Middle Mouse Clicked##demo", "False")

    # mouse double clicked
    if is_mouse_button_double_clicked(mvMouseButton_Left):
        set_value("Left Mouse Double Clicked##demo", "True")
    else:
        set_value("Left Mouse Double Clicked##demo", "False")

    if is_mouse_button_double_clicked(mvMouseButton_Right):
        set_value("Right Mouse Double Clicked##demo", "True")
    else:
        set_value("Right Mouse Double Clicked##demo", "False")

    if is_mouse_button_double_clicked(mvMouseButton_Middle):
        set_value("Middle Mouse Double Clicked##demo", "True")
    else:
        set_value("Middle Mouse Double Clicked##demo", "False")

    # mouse released
    if is_mouse_button_released(mvMouseButton_Left):
        set_value("Left Mouse Released##demo", "True")
    else:
        set_value("Left Mouse Released##demo", "False")

    if is_mouse_button_released(mvMouseButton_Right):
        set_value("Right Mouse Released##demo", "True")
    else:
        set_value("Right Mouse Released##demo", "False")

    if is_mouse_button_released(mvMouseButton_Middle):
        set_value("Middle Mouse Released##demo", "True")
    else:
        set_value("Middle Mouse Released##demo", "False")

def demo_accelerator_callback(sender, data):

    mapping = {
        "P": mvKey_P,
        "Y": mvKey_Y,
        "T": mvKey_T,
        "SHIFT": mvKey_Shift,
        "CTRL": mvKey_Control,
        }

    def are_all_true(shortcut):
        keys = shortcut.split("+")
        for item in keys:
            if not is_key_down(mapping[item.upper()]):
                return False
        return True

    items = get_all_items()
    for item in items:
        # print(get_item_type(item))
        if get_item_type(item) == "mvAppItemType::MenuItem":
            shortcut = get_item_configuration(item)["shortcut"]
            if shortcut != None and shortcut != "":
                if are_all_true(shortcut):
                    get_item_callback(item)(item, None)

def on_demo_close(sender, data):

    delete_item("Dear PyGui Demo")
    if does_item_exist("Logging Widget On Window##demo"):
        delete_item("Logging Widget On Window##demo")
    set_mouse_down_callback(None)
    set_mouse_drag_callback(None, 10)
    set_mouse_move_callback(None)
    set_mouse_double_click_callback(None)
    set_mouse_click_callback(None)
    set_mouse_release_callback(None)
    set_mouse_wheel_callback(None)
    set_key_down_callback(None)
    set_key_press_callback(None)
    set_key_release_callback(None)
    set_accelerator_callback(None)

def show_demo():

    #set_accelerator_callback(demo_accelerator_callback)

   #TODO: should we be allowed to set x, y post on start, should these bee keywords or just use set_item_pos function?
   #with window(id="Dear PyGui Demo", x=100, y=100, width=800, height=800, on_close=on_demo_close):

    with window(id="Dear PyGui Demo", width=800, height=800, on_close=on_demo_close):

        with menu_bar():

            with menu(label="Menu"):
                add_menu_item(label="New")
                add_menu_item(label="Open")

                with menu(label="Open Recent"):
                    add_menu_item(label="harrell.c")
                    add_menu_item(label="patty.h")
                    add_menu_item(label="nick.py")
                add_menu_item(label="Save")
                add_menu_item(label="Save As..")
                add_separator()

                with menu(label="Settings"):
                    demo_enable_disable()
                    add_menu_item(label="Option 1", callback=demo_log)
                    add_menu_item(label="Option 2", check=True, callback=demo_log)
                    add_menu_item(label="Option 3", check=True, callback=demo_log, default_value=True)
                    with child(height=60, autosize_x=True):
                        for i in range(0, 10):
                            add_text(default_value=f"Scrolling Text {i}")
                    add_slider_float(label="Slider Float")
                    add_input_float(label="Input Int")
                    add_combo(["Yes", "No", "Maybe"], label="Combo")

            with menu(label="Tools"):
                add_menu_item(label="Show About", callback=show_about)
                add_menu_item(label="Show Metrics", callback=show_metrics)
                add_menu_item(label="Show Documentation", callback=show_documentation)
                add_menu_item(label="Show Debug", callback=show_debug)
                add_menu_item(label="Show Style Editor", callback=show_style_editor)
                add_menu_item(label="Show Font Manager", callback=show_font_manager)
                add_menu_item(label="Show Item Registry", callback=show_item_registry)

        add_text(default_value=f'Dear PyGui says hello. ({get_dearpygui_version()})')
        add_text(default_value="This code for this demo can be found here: ")
        add_text(default_value="https://github.com/hoffstadt/DearPyGui/blob/master/DearPyGui/dearpygui/demo.py")

        with collapsing_header(label="Window options"):
            with table(header_row=False):
                add_table_column()
                add_table_column()
                add_table_column()
                
                add_checkbox(label="no_title_bar", callback=demo_config, callback_data="Dear PyGui Demo")
                add_checkbox(label="no_scrollbar", callback=demo_config, callback_data="Dear PyGui Demo")
                add_checkbox(label="menubar", callback=demo_config, callback_data="Dear PyGui Demo", default_value=True)

                add_table_next_column()
                add_checkbox(label="no_move", callback=demo_config, callback_data="Dear PyGui Demo")
                add_checkbox(label="no_resize", callback=demo_config, callback_data="Dear PyGui Demo")
                add_checkbox(label="no_collapse", callback=demo_config, callback_data="Dear PyGui Demo")
            
                add_table_next_column()
                add_checkbox(label="no_close", callback=demo_config, callback_data="Dear PyGui Demo")
                add_checkbox(label="no_background", callback=demo_config, callback_data="Dear PyGui Demo")
                add_checkbox(label="no_bring_to_front_on_focus", callback=demo_config, callback_data="Dear PyGui Demo")

        with collapsing_header(label="Widgets"):
            with tree_node(label="Basic"):

                demo_enable_disable()

                with group(horizontal=True):
                    add_button(label="Button", callback=demo_log)
                    add_button(label="Button", callback=demo_log, small=True)
                    add_button(label="Button", callback=demo_log, arrow=True)
                    add_button(label="Button", callback=demo_log, arrow=True, direction=4010)
                    add_button(label="Button", callback=demo_log, arrow=True, direction=4020)
                    add_button(label="Button", callback=demo_log, arrow=True, direction=4030)
                
                add_checkbox(label="checkbox", callback=demo_log)
                add_radio_button(["radio a", "radio b", "radio c"], callback=demo_log, horizontal=True)
                selectme = add_selectable(label="selectable", callback=demo_log)
                # TODO: when items whose colors are set then disabled the disable color is not found so its clear
                # probably because if you dont set disable at the item level when the searcher finds color it grabs an empty disable member

                # demonstrate the ability to programmatically create buttons and store their id to do something. 
                # In this case we are adding to the list of items that will be disabled
                log_items = []
                for i in range(0, 7):
                    if i > 0:
                        add_same_line()
                    button_widget = add_button(label="Click", callback=lambda: log_debug(log_items))
                    set_theme_style(mvThemeStyle_Button_Rounding, i*5, item=button_widget)
                    set_theme_style(mvThemeStyle_Button_PaddingX, i*3, item=button_widget)
                    set_theme_style(mvThemeStyle_Button_PaddingY, i*3, item=button_widget)
                    set_theme_color(mvThemeCol_Button_Bg, demo_hsv_to_rgb(i/7.0, 0.6, 0.6), item=button_widget)
                    set_theme_color(mvThemeCol_Button_Active, demo_hsv_to_rgb(i/7.0, 0.8, 0.8), item=button_widget)
                    set_theme_color(mvThemeCol_Button_Hovered, demo_hsv_to_rgb(i/7.0, 0.7, 0.7), item=button_widget)
                    log_items.append(button_widget)

                with group(horizontal=True):
                    add_text(default_value="Press a button: ")
                    add_button(arrow=True, direction=mvDir_Left, callback=lambda: set_value(widget, int(get_value(widget))-1))
                    add_button(arrow=True, direction=mvDir_Right, callback=lambda: set_value(widget, int(get_value(widget))+1))
                    widget = add_text(default_value="0")

                with group(horizontal=True):
                    parent = add_text(default_value="hover me")
                    with tooltip(parent=parent):
                        add_text(default_value="I'm a tooltip")
                    add_dummy(width=10)
                    parent = add_text(default_value="or me")
                    with tooltip(parent=parent):
                        add_text(default_value="I'm a fancy tooltip")
                        add_simple_plot(label="Curve",value=[0.6, 0.1, 1.0, 0.5, 0.92, 0.1, 0.2])

                add_separator()

                add_text("Value", label="Label", show_label=True)
                add_combo(["AAAA", "BBBB", "CCCC", "DDDD", "EEEE", "FFFF", "GGGG", "HHHH", "IIII", "JJJJ", "KKKK"], label="combo", default_value="AAAA", callback=demo_log)
                add_input_text(label="input text", default_value="Hello, world!", callback=demo_log)
                demo_help(
                        "USER:\n"
                        "Hold SHIFT or use mouse to select text.\n"
                        "CTRL+Left/Right to word jump.\n"
                        "CTRL+A or double-click to select all.\n"
                        "CTRL+X,CTRL+C,CTRL+V clipboard.\n"
                        "CTRL+Z,CTRL+Y undo/redo.\n"
                        "ESCAPE to revert.\n\n")
                add_input_text(label="input text (w/ hint)", hint="enter text here", callback=demo_log)
                add_input_int(label="input int", callback=demo_log)
                add_input_float(label="input float", callback=demo_log)
                add_input_float(label="input scientific", format="%e", callback=demo_log)
                add_input_floatx(label="input floatx", callback=demo_log, default_value=[1,2,3,4])
                add_drag_int(label="drag int", callback=demo_log)
                demo_help(
                        "Click and drag to edit value.\n"
                        "Hold SHIFT/ALT for faster/slower edit.\n"
                        "Double-click or CTRL+click to input value.")
                add_drag_int(label="drag int 0..100", format="%d%%", callback=demo_log)
                add_drag_float(label="drag float", callback=demo_log)
                add_drag_float(label="drag small float", default_value=0.0067, format="%.06f ns", callback=demo_log)
                add_slider_int(label="slider int", max_value=3, callback=demo_log)
                demo_help("CTRL+click to enter value.")
                add_slider_float(label="slider float", max_value=1.0, format="ratio = %.3f", callback=demo_log)
                add_slider_int(label="slider angle", min_value=-360, max_value=360, format="%d deg", callback=demo_log)
                demo_help(
                        "Click on the colored square to open a color picker.\n"
                        "Click and hold to use drag and drop.\n"
                        "Right-click on the colored square to show options.\n"
                        "CTRL+click on individual component to input value.\n")
                add_color_edit((102, 179, 0, 128), label="color edit 4", callback=demo_log, uint8=True)
                add_color_edit(default_value=(.5, 1, .25, .1), label="color edit 3", callback=demo_log, m_3component=True, uint8=True, floats=False)
                add_listbox(["Apple", "Banana", "Cherry", "Kiwi", "Mango", "Orange", "Pineapple", "Strawberry", "Watermelon"], label="listbox", num_items=4, callback=demo_log)
                add_color_button(label="color button")
            with tree_node(label="Trees"):
                with tree_node(label="Basic Trees"):
                    with tree_node(label="Child 0", default_open=True):
                        add_text(default_value="blah blah")
                        add_same_line()
                        add_button(label="button")
                    with tree_node(label="Child 1"):
                        add_text(default_value="blah blah")
                        add_same_line()
                        add_button(label="button")
                    with tree_node(label="Child 2"):
                        add_text(default_value="blah blah")
                        add_same_line()
                        add_button(label="button")
                    with tree_node(label="Child 3"):
                        add_text(default_value="blah blah")
                        add_same_line()
                        add_button(label="button")
                    with tree_node(label="Child 4"):
                        add_text(default_value="blah blah")
                        add_same_line()
                        add_button(label="button")
                with tree_node(label="Advanced, with selectable nodes"):
                    demo_help("This is a more typical looking tree with selectable nodes.\n"
                               "Click to select, CTRL+Click to toggle, click on arrows or double-click to open.")

            with tree_node(label="Bullets"):
                add_text(default_value="Bullet point 1", bullet=True)
                add_text(default_value="Bullet point 2\nbullet text can be\nOn multiple lines", bullet=True)
                with tree_node(label="Tree node"):
                    add_text(default_value="Another bullet point", bullet=True)
                add_text(default_value="1", bullet=True)
                add_same_line()
                add_button(label="Button", small=True)

            with tree_node(label="Text"):

                with tree_node(label="Colored Text"):
                    add_text(default_value="Pink", color=[255, 0, 255])
                    add_text(default_value="Yellow", color=[255, 255, 0])
                with tree_node(label="Word Wrapping"):
                    add_text('This text should automatically wrap on the edge of the window.The current implementation for the text wrapping follows simple rules suited for English and possibly other languages', wrap=0)
                    add_slider_int(label="wrap width", default_value=500, max_value=1000, callback=lambda sender:configure_item("text_text1", wrap=get_value(sender)))
                    add_text('The lazy dong is a good dog. This paragraph should fit within the child. Testing a 1 character word. The quick brown fox jumps over the lazy dog.', id='text_text1', wrap=100)

            with tree_node(label="Images"):
                add_text(default_value="Below we are displaying the font texture (which is the only texture we have access to in this demo).")
                add_image("INTERNAL_DPG_FONT_ATLAS")
                add_text(default_value="Here is an image button using a portion of the font atlas")
                demo_enable_disable()
                add_image_button("INTERNAL_DPG_FONT_ATLAS", width=100, height=100, uv_max=[0.1, 0.1], callback=demo_log)
                add_same_line()
                textdata = []
                for i in range(0, 10000):
                    textdata.append(255/255)
                    textdata.append(0)
                    textdata.append(255/255)
                    textdata.append(255/255)
                # TODO: texture requires a name when it would be nice that it didnt
                #add_texture("#cooltexture", textdata, 100, 100, format=mvTEX_RGBA_INT)
                add_static_texture(100, 100, textdata, id="#cooltexture", parent="mvTextureContainer")
                add_image_button("#cooltexture", width=100, height=100, callback=demo_log)

            with tree_node(label="Text Input"):
                demo_enable_disable()
                add_checkbox(label="readonly", callback=demo_config, callback_data="Multi-line Text Input")
                add_checkbox(label="on_enter", callback=demo_config, callback_data="Multi-line Text Input")
                with tree_node(id="Multi-line Text Input"):
                    add_input_text(multiline=True, default_value="/*\n"
                        " The Pentium F00F bug, shorthand for F0 0F C7 C8,\n"
                        " the hexadecimal encoding of one offending instruction,\n"
                        " more formally, the invalid operand with locked CMPXCHG8B\n"
                        " instruction bug, is a design flaw in the majority of\n"
                        " Intel Pentium, Pentium MMX, and Pentium OverDrive\n"
                        " processors (all in the P5 microarchitecture).\n"
                        "*/\n\n"
                        "label:\n"
                        "\tlock cmpxchg8b eax\n", height=300, callback=demo_log, tab_input=True)

                with tree_node(label="Filtered Text Input"):
                    add_input_text(callback=demo_log, label="default")
                    add_input_text(callback=demo_log, label="decimal", decimal=True)
                    add_input_text(callback=demo_log, label="no blank", no_spaces=True)
                    add_input_text(callback=demo_log, label="uppercase", uppercase=True)
                    add_input_text(callback=demo_log, label="scientific", scientific=True)
                    add_input_text(callback=demo_log, label="hexdecimal", hexadecimal=True)
            
                with tree_node(label="Password Input"):
                    password = add_input_text(label="password", password=True, callback=demo_log)
                    add_input_text(label="password (w/ hint)", password=True, hint="<password>", source=password, callback=demo_log)
                    add_input_text(label="password (clear)", source=password, callback=demo_log)

            with tree_node(label="Simple Plot Widgets"):
                add_simple_plot(label="Frame Times", default_value=[0.6, 0.1, 1.0, 0.5, 0.92, 0.1, 0.2])
                add_simple_plot(label="Histogram", default_value=(0.6, 0.1, 1.0, 0.5, 0.92, 0.1, 0.2), height=80, histogram=True, minscale=0.0)

                data1 = []
                for i in range(0, 70):
                    data1.append(cos(3.14*6*i/180))
                add_simple_plot(label="Lines", default_value=data1, height=80)
                add_simple_plot(label="Histogram", default_value=data1, height=80, histogram=True)
                add_progress_bar(label="Progress Bar", default_value=0.78, overlay="78%")
                add_same_line()
                add_text(default_value="Progress Bar")
                bar = add_progress_bar(default_value=0.78, overlay="1367/1753")
                set_theme_color(mvThemeCol_ProgressBar_Bar, [255,0,0, 255], item=bar )
           
            with tree_node(label="Multi-component Widgets"):
                demo_enable_disable()
                input_float_2 = add_input_floatx(label="input float 2", min_value=0.0, max_value=100.0)
                add_drag_floatx(label="drag float 2", source=input_float_2)
                add_slider_floatx(label="slider float 2", source=input_float_2)
                input_int_2 = add_input_intx(label="input int 2", min_value=0, max_value=100)
                add_drag_intx(label="drag int 2", source=input_int_2)
                add_slider_intx(label="slider int 2", source=input_int_2)
                add_spacing()
                input_float_3 = add_input_floatx(label="input float 3", min_value=0.0, max_value=100.0)
                add_drag_floatx(label="drag float 3", source=input_float_3)
                add_slider_floatx(label="slider float 3", source=input_float_3)
                input_int_3 = add_input_intx(label="input intx", min_value=0, max_value=100)
                add_drag_intx(label="drag int 3", source=input_int_3)
                add_slider_intx(label="slider int 3", source=input_int_3)
                add_spacing()
                input_float_4 = add_input_floatx(label="input float 4", min_value=0.0, max_value=100.0)
                add_drag_floatx(label="drag float 4", source=input_float_4)
                add_slider_floatx(label="slider float 4", source=input_float_4)
                input_int_4 = add_input_intx(label="input int 4", min_value=0, max_value=100)
                add_drag_intx(label="drag int 4", source=input_int_4)
                add_slider_intx(label="slider intx", source=input_int_4)

            with tree_node(label="Vertical Sliders"):
                demo_enable_disable()
                add_slider_int(label="", default_value=1, vertical=True, max_value=5, height=160)
                add_same_line()

                with group():
                    values = [ 0.0, 0.60, 0.35, 0.9, 0.70, 0.20, 0.0 ]
                    for i in range(0, 7):
                        if i > 0:
                            add_same_line()
                        widget = add_slider_float(label="", default_value=values[i], vertical=True, max_value=1.0, height=160)
                        set_theme_color(mvThemeCol_SliderFloat_Bg, demo_hsv_to_rgb(i/7.0, 0.5, 0.5), item=widget)
                        set_theme_color(mvThemeCol_SliderFloat_Grab, demo_hsv_to_rgb(i/7.0, 0.9, 0.9), item=widget)
                        set_theme_color(mvThemeCol_SliderFloat_BgActive, demo_hsv_to_rgb(i/7.0, 0.7, 0.5), item=widget)
                        set_theme_color(mvThemeCol_SliderFloat_BgHovered, demo_hsv_to_rgb(i/7.0, 0.6, 0.5), item=widget)

                # TODO: Find out why the final slider is throwing a error for duplicate name when the name should be autogenerated
                add_same_line()
                with group():
                    for i in range(0, 3):
                        with group():
                            values = [ 0.20, 0.80, 0.40, 0.25 ]
                            for j in range(0, 4):
                                add_slider_float(label="", default_value=values[j], vertical=True, max_value=1.0, height=50)
                                if i != 3:
                                    add_same_line()   
                # TODO: Should the label default just be an empty string when the item isnt given a name or a label, having to evter label="" is annoying, when you dont want a label to show
                add_same_line()
                with group(horizontal=True):
                    add_slider_float(label="", vertical=True, max_value=1.0, height=160, width=40)
                    add_slider_float(label="", vertical=True, max_value=1.0, height=160, width=40)
                    add_slider_float(label="", vertical=True, max_value=1.0, height=160, width=40)
                    add_slider_float(label="", vertical=True, max_value=1.0, height=160, width=40)

            with tree_node(label="Item config/state/info"):
                def log_status_config_state():
                    log_debug(get_item_configuration(test))
                    log_debug(get_item_info(test))
                    log_debug(get_item_state(test))

                test = add_button(label="Log Get info/state/config", callback=log_status_config_state)

                #simple commands related to configuration
                add_text(f"label: {get_item_label(test)}")
                add_text(f"source: {get_item_source(test)}")
                add_text(f"show: {is_item_shown(test)}")
                add_text(f"enabled: {is_item_enabled(test)}")
                add_text(f"width: {get_item_width(test)}")
                add_text(f"height: {get_item_height(test)}")
                add_text(f"callback: {get_item_callback(test)}")
                add_text(f"callback_data: {get_item_callback_data(test)}")

                #simple commands related to info
                info = get_item_info(test)
                add_text(f"children: {get_item_children(test)}")
                add_text(f"type: {get_item_type(test)}")
                add_text(f"parent: {get_item_parent(test)}")
                add_text(f"container: {is_item_container(test)}")

                #simple commands related to state
                add_text(f"hovered: {is_item_hovered(test)}")
                add_text(f"active: {is_item_active(test)}")
                add_text(f"focused: {is_item_focused(test)}")
                add_text(f"clicked: {is_item_clicked(test)}")
                add_text(f"visible: {is_item_visible(test)}")
                add_text(f"edited: {is_item_edited(test)}")
                add_text(f"activated: {is_item_activated(test)}")
                add_text(f"deactivated: {is_item_deactivated(test)}")
                add_text(f"deactivated_after_edit: {is_item_deactivated_after_edit(test)}")
                add_text(f"toggled_open: {is_item_toggled_open(test)}")
                add_text(f"ok: {is_item_ok(test)}")
                add_text(f"rect_min: {get_item_rect_min(test)}")
                add_text(f"rect_max: {get_item_rect_max(test)}")
                add_text(f"rect_size: {get_item_rect_size(test)}")
                add_text(f"pos: {get_item_pos(test)}")

        with collapsing_header(label="Layout & Scolling##demo"):

            with tree_node(id="Child windows##demo"):

                with child(border=False, width=400):
                    for i in range(0, 100):
                        add_text(f"{i}: scrollable region")

                add_same_line()
                with child(autosize_x=True):
                    with menu_bar():
                        with menu(id="Menu##child##demo"):
                            pass
                    with group(width=-20):
                        for i in range(0, 100):
                            add_button(id=f"{i}##childbutton##demo")

            with tree_node(id="Child Window Flags##demo"):

                with table(header_row=False):
                    add_table_column()
                    add_table_column()
                    add_table_column()

                    add_checkbox(id="autosize_x##demo", callback=lambda sender, data: configure_item("testchild##demo", autosize_x=get_value(sender)))
                    add_checkbox(id="autosize_y##demo", callback=lambda sender, data: configure_item("testchild##demo", autosize_y=get_value(sender)))

                    add_table_next_column()
                    add_checkbox(id="menubar##childdemo", default_value=True, callback=lambda sender, data: configure_item("testchild##demo", menubar=get_value(sender)))
                    add_checkbox(id="no_scrollbar##childdemo", callback=lambda sender, data: configure_item("testchild##demo", no_scrollbar=get_value(sender)))

                    add_table_next_column()
                    add_checkbox(id="horizontal_scrollbar##childdemo", callback=lambda sender, data: configure_item("testchild##demo", horizontal_scrollbar=get_value(sender)))
                    add_checkbox(id="border##childdemo", default_value=True, callback=lambda sender, data: configure_item("testchild##demo", border=get_value(sender)))

                with child(width=500, height=500):
                    with menu_bar():
                        with menu(id="Menu##testchild##demo"):
                            pass
                    for i in range(0, 100):
                        add_text(default_value="A pretty long sentence if you really think about it. It's also pointless.")

            with tree_node(id="Widgets Width##demo"):
                
                add_text("Width=100")
                add_drag_float(id="float##demowidths1", width=100)

                add_text("Width=-100")
                add_drag_float(id="float##demowidths2", width=-100)

                add_text("Width=-1")
                add_drag_float(id="float##demowidths3", width=-1)

                add_text("group with width=75")
                with group(width=75):
                    add_drag_float(id="float##demowidths4")
                    add_drag_float(id="float##demowidths5")
                    add_drag_float(id="float##demowidths6")

            with tree_node(id="Basic Horizontal Layout##demo"):
                add_text("(Use add_same_line(), to keep adding items to the right of the preceding item)")
                add_text("Normal buttons")
                add_same_line()
                add_button(id="Banana##demo")
                add_same_line()
                add_button(id="Apple##demo")
                add_same_line()
                add_button(id="Corniflower##demo")

                add_text("Small buttons")
                add_same_line()
                add_button(id="Like this one##demo", small=True)
                add_same_line()
                add_text("can fit within a text block")

                add_text("Aligned")
                add_same_line(xoffset=150)
                add_text("x=150")
                add_same_line(xoffset=300)
                add_text("x=300")

                add_text(default_value="Aligned")
                add_same_line(xoffset=150)
                add_button(id="x=150##demo1", small=True)
                add_same_line(xoffset=300)
                add_button(id="x=300##demo1", small=True)

                add_checkbox(id="My##demo")
                add_same_line()
                add_checkbox(id="Tailor##demo")
                add_same_line()
                add_checkbox(id="is##demo")
                add_same_line()
                add_checkbox(id="rich##demo")

                add_text("Lists:")
                add_listbox(["AAAA", "BBBB", "CCCC", "DDDD"], default_value=0, width=100)
                add_same_line()
                add_listbox(["AAAA", "BBBB", "CCCC", "DDDD"], default_value=1, width=100)
                add_same_line()
                add_listbox(["AAAA", "BBBB", "CCCC", "DDDD"], default_value=2, width=100)
                add_same_line()
                add_listbox(["AAAA", "BBBB", "CCCC", "DDDD"], default_value=3, width=100)
                

                add_text("Spacing(100):")
                add_button(id="A##demospacing", width=50, height=50)
                add_same_line(spacing=100)
                add_button(id="B##demospacing", width=50, height=50)

            with tree_node(id="Tabs##demo"):
                with tree_node(id="Basic##tabs##demo"):
                    with tab_bar():
                        with tab(id="Avocado##demo"):
                            add_text("This is the avocado tab!")
                        with tab(id="Broccoli##demo"):
                            add_text("This is the broccoli tab!")
                        with tab(id="Cucumber##demo"):
                            add_text("This is the cucumber tab!")
                with tree_node(id="Advanced##tabs##demo"):
                    add_checkbox(id="tab bar reorderable##demo", callback=lambda sender, data: configure_item("Basic Tabbar1##demo", reorderable=get_value(sender)))
                    add_checkbox(id="tab 2 no_reorder##demo", callback=lambda sender, data: configure_item("tab 2##demo", no_reorder=get_value(sender)))
                    add_checkbox(id="tab 2 leading##demo", callback=lambda sender, data: configure_item("tab 2##demo", leading=get_value(sender)))
                    add_checkbox(id="tab 2 trailing##demo", callback=lambda sender, data: configure_item("tab 2##demo", trailing=get_value(sender)))
                    add_checkbox(id="tab button trailing##demo", callback=lambda sender, data: configure_item("+##demo", trailing=get_value(sender)))
                    add_checkbox(id="tab button leading##demo", callback=lambda sender, data: configure_item("+##demo", leading=get_value(sender)))
                    with tab_bar(id="Basic Tabbar1##demo"):
                        with tab(id="tab 1##demo"):
                            add_text("This is the tab 1!")
                        with tab(id="tab 2##demo"):
                            add_text("This is the tab 2!")
                        with tab(id="tab 3##demo"):
                            add_text("This is the tab 3!")
                        with tab(id="tab 4##demo"):
                            add_text("This is the tab 4!")
                        add_tab_button(id="+##demo", callback=lambda sender, data: log_debug("Pressed tab button"))
                        add_tab_button(id="?##demo", callback=lambda sender, data: log_debug("Pressed tab button"))

            with tree_node(id="Groups##demo123"):
                add_text("Groups can be used to bundle widths together so that you can use functions such as is_item_hovered or add_same_line on the whole group.")
                with group(id="group##demotabexamples"):
                    add_button(id="AAA##demogroup")
                    add_button(id="BBB##demogroup")
                    add_button(id="CCC##demogroup")
                with tooltip(parent="group##demotabexamples"):
                    add_text("The group is hovered", wrap=200)

                add_text("Horizontal group:")
                with group(horizontal=True):
                    add_button(id="AAA##demogroup1")
                    add_button(id="BBB##demogroup1")
                    add_button(id="CCC##demogroup1")

        with collapsing_header(id="Tooltips##demo"):
            widget = add_text("Hover me for a fancy tooltip")
            with tooltip(id="tool_tip##tooltips", parent=widget):
                add_simple_plot(id="Simpleplot##tooltips##demo", value=(0.3, 0.9, 2.5, 8.9), height = 80)

        with collapsing_header(id="Popups, Modal windows, & Dialogs##demo"):

            with tree_node(id="Popups##demo"):
                add_text("When a popup is active, it inhibits interacting with windows that are behind the popup. Clicking outside the popup closes it.")
                add_button(id="Select..##popups##demo")
                add_same_line()
                add_text("<None>")
                demo_help("right click for popup, it is set to right mouse button, this can be changed")
                with popup(id="popup1", parent="Select..##popups##demo", ):
                    add_text("Aquariam")
                    add_separator()
                    add_selectable(id="Bream##demo", callback=lambda sender, data: set_value("<None>", sender))
                    add_selectable(id="Haddock##demo", callback=lambda sender, data: set_value("<None>", sender))
                    add_selectable(id="Mackerel##demo", callback=lambda sender, data: set_value("<None>", sender))
                    add_selectable(id="Pollock##demo", callback=lambda sender, data: set_value("<None>", sender))
                    add_selectable(id="Tilefish##demo", callback=lambda sender, data: set_value("<None>", sender))

            with tree_node(id="Modals##demo"):
                add_text("Modal windows are like popups but the user cannot close them by clicking outside.")
                add_button(id="Delete..##modals##demo")
                demo_help("right click for popup modal, it is set to right mouse button, this can be changed ")
                with popup(id="Delete?", parent="Delete..##modals##demo", modal=True):
                    add_text("All those beautiful files will be deleted.\nThis operation cannot be undone!")
                    add_separator()
                    add_checkbox(id="Don't ask me next time##demo")
                    add_button(id="OK##modal##demo", width=75, callback=lambda sender, data: close_popup("Delete?"))
                    add_same_line()
                    add_button(id="Cancel##modal##demo", width=75, callback=lambda sender, data: close_popup("Delete?"))

            with tree_node(id="File Selector##demo"):
                def file_selected(sender, data):
                    log_info(data)
                add_button(id="Select Python File##demo", callback = lambda sender, data: open_file_dialog(callback=file_selected, extensions=".*,.py"))
                add_button(id="Select C++ File##demo", callback = lambda sender, data: open_file_dialog(callback=file_selected, extensions=".*,.cpp"))

            with tree_node(id="Directory Selector##demo"):
                def directory_selected(sender, data):
                    log_info(data)
                add_button(id="Select Directory##demo", callback = lambda sender, data: select_directory_dialog(callback=directory_selected))

            with tree_node(id="Menus inside a regular window##demo"):
                add_text("Below we are testing adding menu items to a regular window. It's rather unusual but should work")
                add_separator()
                add_menu_item(id="Menu item##demotestingmenus", shortcut="CTRL+M")
                with menu(id="Menu inside a regular window##demo"):
                    add_menu_item(id="Disabled item##demotestingmenus", enabled=False)
                    add_menu_item(id="New##demotestingmenus")

        with collapsing_header(id="Tables##demo"):

            with tree_node(id="Basic##tables##demo"):

                # basic usage of the table api
                with table(header_row=False):

                    # use add_table_column to add columns to the table
                    add_table_column()
                    add_table_column()
                    add_table_column()

                    # add_table_next_column will jump to the next row
                    # once it reaches the end of the columns
                    for i in range(0, 4):
                        for j in range(0, 3):
                            add_text(f"Row{i} Column{j}")
                            if not (i == 3 and j == 2):
                                add_table_next_column()

            with tree_node(id="Borders, background##tables##demo"):

                add_checkbox(id="row_background##tables2##demo", default_value=True, callback=lambda sender:configure_item("table2##demo", row_background=get_value(sender)))
                add_checkbox(id="borders_innerH##tables2##demo", default_value=True, callback=lambda sender:configure_item("table2##demo", borders_innerH=get_value(sender)))
                add_checkbox(id="borders_innerV##tables2##demo", default_value=True, callback=lambda sender:configure_item("table2##demo", borders_innerV=get_value(sender)))
                add_checkbox(id="borders_outerH##tables2##demo", default_value=True, callback=lambda sender:configure_item("table2##demo", borders_outerH=get_value(sender)))
                add_checkbox(id="borders_outerV##tables2##demo", default_value=True, callback=lambda sender:configure_item("table2##demo", borders_outerV=get_value(sender)))
                add_checkbox(id="header_row##tables2##demo", default_value=False, callback=lambda sender:configure_item("table2##demo", header_row=get_value(sender)))

                with table(id="table2##demo", header_row=False, row_background=True,
                          borders_innerH=True, borders_outerH=True, borders_innerV=True,
                           borders_outerV=True):
                    add_table_column(id="Header 1##democolumns2")
                    add_table_column(id="Header 2##democolumns2")
                    add_table_column(id="Header 3##democolumns2")

                    for i in range(0, 5):
                        for j in range(0, 3):
                            add_text(default_value=f"Row{i} Column{j}")
                            if not (i == 4 and j == 2):
                                add_table_next_column()

            with tree_node(id="Resizable, stretch##tables##demo"):

                add_checkbox(id="borders_innerV##tables3##demo", default_value=True, callback=lambda sender:configure_item("table3##demo", borders_innerV=get_value(sender)))
                add_checkbox(id="borders_outerV##tables3##demo", default_value=True, callback=lambda sender:configure_item("table3##demo", borders_outerV=get_value(sender)))
                add_checkbox(id="resizable##tables3##demo", default_value=True, callback=lambda sender:configure_item("table3##demo", resizable=get_value(sender)))

                with table(id="table3##demo", header_row=False, resizable=True,
                           borders_outerH=True, borders_innerV=True, borders_outerV=True):
                    add_table_column(id="Header 1##democolumns3")
                    add_table_column(id="Header 2##democolumns3")
                    add_table_column(id="Header 3##democolumns3")

                    for i in range(0, 5):
                        for j in range(0, 3):
                            add_text(default_value=f"Row{i} Column{j}")
                            if not (i == 4 and j == 2):
                                add_table_next_column()

            with tree_node(id="Resizable, fixed##tables##demo"):

                add_checkbox(id="no_host_extendX##tables3##demo", callback=lambda sender:configure_item("table4##demo", no_host_extendX=get_value(sender)))

                with table(id="table4##demo", header_row=False, policy=8192, resizable=True, no_host_extendX=False, 
                           borders_innerV=True, borders_outerV=True,borders_outerH=True):
                    add_table_column(id="Header 1##democolumns4")
                    add_table_column(id="Header 2##democolumns4")
                    add_table_column(id="Header 3##democolumns4")

                    for i in range(0, 5):
                        for j in range(0, 3):
                            add_text(default_value=f"Row{i} Column{j}")
                            if not (i == 4 and j == 2):
                                add_table_next_column()

            with tree_node(id="Resizable, mixed##tables##demo"):

                with table(id="table5##demo", header_row=True, policy=mvTable_SizingFixedFit, row_background=True, reorderable=True, 
                           resizable=True, no_host_extendX=False, hideable=True, 
                           borders_innerV=True, borders_outerV=True, borders_innerH=True, borders_outerH=True):
                    add_table_column(id="AAA##democolumns5", width_fixed=True)
                    add_table_column(id="BBB##democolumns5", width_fixed=True)
                    add_table_column(id="CCC##democolumns5", width_stretch=True, init_width_or_weight=0.0)

                    for i in range(0, 5):
                        for j in range(0, 3):
                            if j == 2:
                                add_text(f"Stretch {i}, {j}")
                            else:
                                add_text(f"Fixed {i}, {j}")
                            if not (i == 4 and j == 2):
                                add_table_next_column()

                with table(id="table6##demo", header_row=True, policy=mvTable_SizingFixedFit, row_background=True, reorderable=True, 
                           resizable=True, no_host_extendX=False, hideable=True, 
                           borders_innerV=True, borders_outerV=True, borders_innerH=True, borders_outerH=True):
                    add_table_column(id="AAA##democolumns6", width_fixed=True)
                    add_table_column(id="BBB##democolumns6", width_fixed=True)
                    add_table_column(id="CCC##democolumns6", width_stretch=True, init_width_or_weight=0.0)
                    add_table_column(id="DDD##democolumns6", width_stretch=True, init_width_or_weight=0.0)

                    for i in range(0, 5):
                        for j in range(0, 4):
                            if j == 2 or j == 3:
                                add_text(default_value=f"Stretch {i},{j}")
                            else:
                                add_text(default_value=f"Fixed {i}, {j}")
                            if not (i == 4 and j == 3):
                                add_table_next_column()
                              
            with tree_node(id="Reorderable, hideable, with headers##tables##demo"):

                add_checkbox(id="hideable##tables7##demo", default_value=True, callback=lambda sender:configure_item("table7##demo", hideable=get_value(sender)))
                add_checkbox(id="reorderable##tables7##demo", default_value=True, callback=lambda sender:configure_item("table7##demo", reorderable=get_value(sender)))
                add_checkbox(id="resizable##tables7##demo", default_value=True, callback=lambda sender:configure_item("table7##demo", resizable=get_value(sender)))

                with table(id="table7##demo", header_row=True, resizable=True,
                           hideable=True, reorderable=True):
                    add_table_column(id="One##democolumns7")
                    add_table_column(id="Two##democolumns7")
                    add_table_column(id="three##democolumns7")

                    for i in range(0, 5):
                        for j in range(0, 3):
                            add_text(f"Hello {i}, {j}")
                            if not (i == 4 and j == 2):
                                add_table_next_column()

            with tree_node(id="Outer Size##tables##demo"):

                add_checkbox(id="no_host_extendX##tables8##demo", default_value=True, callback=lambda sender:configure_item("table8##demo", no_host_extendX=get_value(sender)))
                add_checkbox(id="no_host_extendY##tables8##demo", default_value=False, callback=lambda sender:configure_item("table8##demo", no_host_extendY=get_value(sender)))

                with table(id="table8##demo", header_row=False, no_host_extendX=True,
                           borders_innerH=True, borders_outerH=True, borders_innerV=True,
                           borders_outerV=True, context_menu_in_body=True, row_background=True,
                           policy=mvTable_SizingFixedFit, height=150):
                    add_table_column(id="One##democolumns8")
                    add_table_column(id="Two##democolumns8")
                    add_table_column(id="three##democolumns8")

                    for i in range(0, 10):
                        for j in range(0, 3):
                            add_text(f"Cell {i}, {j}")
                            if not (i == 9 and j == 2):
                                add_table_next_column()

                add_text("Using explicit size:")
                with table(id="table9##demo", header_row=False, no_host_extendX=True,
                           borders_innerH=True, borders_outerH=True, borders_innerV=True,
                           borders_outerV=True, context_menu_in_body=True, row_background=True,
                           policy=mvTable_SizingFixedFit, height=0, width=300):
                    add_table_column(id="One##democolumns9")
                    add_table_column(id="Two##democolumns9")
                    add_table_column(id="three##democolumns9")

                    for i in range(0, 6):
                        for j in range(0, 3):
                            add_text(default_value=f"Cell {i}, {j}")
                            if not (i == 9 and j == 2):
                                add_table_next_column()

        with collapsing_header(id="Drawings##demo"):

            push_parent_stack(add_drawing(width=900, height=200) )
            draw_line((10, 10), (100, 100), color=(255, 0, 0, 255), thickness=1)
            draw_rectangle((0, 0), (900, 200), color=(255, 0, 0, 255), fill=(0, 0, 25, 255), rounding=12, thickness = 1.0) 
            draw_triangle((150, 10), (110, 100), (190, 100), color=(255, 255, 0, 255), thickness = 3.0)
            draw_quad((210, 10), (290, 10), (290, 100), (210, 100), color=(255, 255, 0, 255), thickness = 3.0)
            draw_circle((350, 60), 49, color=(255, 255, 0, 255))
            draw_bezier_curve((410, 10), (450, 25), (410, 50), (490, 85), color=(255, 255, 0, 255), thickness = 2.0)
            draw_arrow((510, 10), (590, 80), color=(255, 0, 0), size=4, thickness=1)
            draw_image("INTERNAL_DPG_FONT_ATLAS", [610,10], [690, 80], uv_max=[0.1, 0.1])
            draw_text((50, 300), "Some Text", color=(255, 255, 0, 255), size=15)
            draw_text((0, 0), "Origin", color=(255, 255, 0, 255), size=15)
            draw_polygon(((710, 10), (780, 50), (730, 75), (710, 10)), color=(255, 125, 0, 255), thickness=1.0, fill=(255, 125, 0, 50))
            draw_polyline(((810, 20), (835, 50), (890, 10)), color=(255, 255, 0, 255), thickness=1.0)
            pop_parent_stack()

        with collapsing_header(id="Plots##demo"):

            with tree_node(label="Help"):

                add_text("Plotting User Guide")
                add_text("Left click and drag within the plot area to pan X and Y axes.", bullet=True)
                #add_indent()
                add_text("Left click and drag on an axis to pan an individual axis.", bullet=True)
                #unindent()

                add_text("Scoll in the plot area to zoom both X and Y axes.", bullet=True)
                #add_indent()
                add_text("Scroll on an axis to zoom an individual axis.", bullet=True)
                #unindent()

                add_text("Right click and drag to box select data.", bullet=True)
                #add_indent()
                add_text("Hold Alt to expand box selection horizontally.", bullet=True)
                add_text("Hold Shift to expand box selection vertically.", bullet=True)
                add_text("Left click while box selecting to cance the selection.", bullet=True)
                #unindent()

                add_text("Double left click to fit all visible data.", bullet=True)
                #add_indent()
                add_text("Double left click on an axis to fit the individual axis", bullet=True)
                #unindent()

                add_text("Double right click to open the plot context menu.", bullet=True)
                add_text("Click legend label icons to show/hide plot items.", bullet=True)
                add_text("IMPORTANT: By default, anti-aliased lines are turned OFF.", bullet=True)

            with tree_node(label="Line Plots"):

                sindatax = []
                sindatay = []
                for i in range(0, 1000):
                    sindatax.append(i/1000)
                    sindatay.append(0.5 + 0.5*sin(50*i/1000))

                # using xy_format
                x2datax = []
                x2datay = []
                for i in range(0, 100):
                    x2datax.append(1/(i+1))
                    x2datay.append((1/(i+1))**2)

                add_text("Anti-aliasing can be enabled from the plot's context menu (see Help).", bullet=True)
                plot_id = add_plot(label="Line Plot", x_axis_name="x", y_axis_name="y", height=400)
                add_line_series(sindatax, sindatay, label="0.5 + 0.5 * sin(x)", parent=plot_id)
                add_line_series(x2datax, x2datay, label="x^2", parent=plot_id)

            with tree_node(label="Stair Plots"):

                sindatax = []
                sindatay = []
                for i in range(0, 10):
                    sindatax.append(i/10)
                    sindatay.append(0.5 + 0.5*sin(50*i/10))

                # using xy_format
                x2datax = []
                x2datay = []
                for i in range(0, 10):
                    x2datax.append(1/(i+1))
                    x2datay.append((1/(i+1))**2)

                add_text(default_value="Anti-aliasing can be enabled from the plot's context menu (see Help).", bullet=True)
                plot_id = add_plot(label="Stair Plot", x_axis_name="x", y_axis_name="y", height=400)
                add_stair_series(sindatax, sindatay, label="0.5 + 0.5 * sin(x)", parent=plot_id)
                add_stair_series(x2datax, x2datay, label="x^2", parent=plot_id)

            with tree_node(label="Area Plots"):
                plot_id = add_plot(label="Area Plot", height=400)
                add_area_series([1,5,3],[0,0,3], fill=[255,50,100,190], parent=plot_id)
            
            with tree_node(label="Shade Plots"):

                stock_datax = []
                stock_datay2 = []
                stock_data1 = []
                stock_data2 = []
                stock_data3 = []
                stock_data4 = []
                stock_data5 = []
                for i in range(0, 100):
                    stock_datax.append(i)
                    stock_datay2.append(0)
                    stock_data1.append(400 + 50*abs(random.random()))
                    stock_data2.append(275 + 75*abs(random.random()))
                    stock_data3.append(150 + 75*abs(random.random()))
                    stock_data4.append(500 + 75*abs(random.random()))
                    stock_data5.append(600 + 75*abs(random.random()))

                plot_id = add_plot(label="Stock Prices", x_axis_name="Days", y_axis_name="Price", height=400)
                add_line_series(stock_datax, stock_data1, label="Stock 1", color=[0, 0, 255, 255], parent=plot_id)
                add_line_series(stock_datax, stock_data2, label="Stock 2", color=[255, 0, 0, 255], parent=plot_id)
                add_line_series(stock_datax, stock_data3, label="Stock 3", color=[0, 255, 0, 255], parent=plot_id)
                add_shade_series(stock_datax, stock_data1, label="Stock 1", fill=[0, 0, 255, 64], parent=plot_id)
                add_shade_series(stock_datax, stock_data2, label="Stock 2", fill=[255, 0, 0, 64], parent=plot_id)
                add_shade_series(stock_datax, stock_data3, label="Stock 3", y2=stock_datay2, fill=[0, 255, 0, 64], parent=plot_id)
                add_shade_series(stock_datax, stock_data5, y2=stock_data4, label="Shade between lines", fill=[255, 255, 100, 64], parent=plot_id)

            with tree_node(label="Scatter Plots"):
                scatter_data1x = []
                scatter_data1y = []
                for i in range(0, 100):
                    scatter_data1x.append(i/100)
                    scatter_data1y.append((i + random.random())*10000000000000000000000000001)

                # using xy_format
                scatter_data2x = []
                scatter_data2y = []
                for i in range(0, 100):
                    scatter_data2x.append(0.25 + 0.25*random.random())
                    scatter_data2y.append(0.65 + 0.25*random.random())

                plot_id = add_plot(label="Scatter Plot", height=400)
                scatter_series = add_scatter_series(scatter_data1x, scatter_data1y, label="Data 1", parent=plot_id)
                add_scatter_series(scatter_data2x, scatter_data2y, label="Data 2", 
                                   size=7, marker=mvPlotMarker_Square, fill=[255, 0, 0, 100], parent=plot_id)
                add_button(id="print scatter", callback=lambda:print(f"Y-Values: {get_value(scatter_series)[1]}"))

            with tree_node(label="Bar Plots"):

                plot_id = add_plot(label="Bar Plot", x_axis_name="Student", y_axis_name="Score", height=400)
                set_plot_xlimits(plot_id, 9, 33)
                set_plot_ylimits(plot_id, 0, 110)
                set_xticks(plot_id, [["S1", 11], ["S2", 21], ["S3", 31]])

                add_bar_series([10, 20, 30], [100, 75, 90], label="Final Exam", weight=1, parent=plot_id)
                add_bar_series([11, 21, 31], [83, 75, 72], label="Midterm Exam", weight=1, parent=plot_id)
                add_bar_series([12, 22, 32], [42, 68, 23],label="Course Grade", weight=1, parent=plot_id)

            with tree_node(label="Error Bars"):

                plot_id=add_plot(no_title=True, height=400)

                error1_x = [1, 2, 3, 4, 5]
                error1_y = [1, 2, 5, 3, 4]
                error1_neg = [0.2, 0.4, 0.2, 0.6, 0.4]
                error1_pos = [0.4, 0.2, 0.4, 0.8, 0.6]

                error2_x = [1, 2, 3, 4, 5]
                error2_y = [8, 8, 9, 7, 8]
                error2_neg = [0.2, 0.4, 0.2, 0.6, 0.4]
                error2_pos = [0.4, 0.2, 0.4, 0.8, 0.6]

                add_bar_series(error1_x, error1_y, label="Bar", weight=0.25, parent=plot_id)
                add_error_series(error1_x, error1_y, error1_neg, error1_pos, label="Bar", parent=plot_id)

                add_line_series(error2_x, error2_y, label="Line", parent=plot_id)
                add_error_series(error2_x, error2_y, error2_neg, error2_pos, label="Line", color=[0, 255, 0], parent=plot_id)

            with tree_node(label="Stem Plots"):

                plot_id = add_plot(label="Stem Plots", height=400)

                stem_datax = []
                stem_data1y = []
                stem_data2y = []
                for i in range(0, 51):
                    stem_datax.append(i)
                    stem_data1y.append(1.0 + 0.5*sin(25*i*0.02)*cos(2*i*0.02))
                    stem_data2y.append(0.5 + 0.25*sin(25*i*0.02)*cos(2*i*0.02))

                add_stem_series(stem_datax, stem_data1y, label="Data 1", parent=plot_id)
                add_stem_series(stem_datax, stem_data2y, label="Data 2", parent=plot_id)

            with tree_node(label="Pie Charts"):
                plot_id1 = add_plot(no_title=True, no_mouse_pos=True, 
                         xaxis_no_gridlines=True, xaxis_no_tick_marks=True, xaxis_no_tick_labels=True,
                         yaxis_no_gridlines=True, yaxis_no_tick_marks=True, yaxis_no_tick_labels=True, width=250, height=250)
                add_same_line()
                plot_id2 = add_plot(no_title=True, no_mouse_pos=True, 
                         xaxis_no_gridlines=True, xaxis_no_tick_marks=True, xaxis_no_tick_labels=True,
                         yaxis_no_gridlines=True, yaxis_no_tick_marks=True, yaxis_no_tick_labels=True, 
                         width=250, height=250)
                set_plot_xlimits(plot_id1, 0, 1)
                set_plot_xlimits(plot_id2, 0, 1)
                set_plot_ylimits(plot_id1, 0, 1)
                set_plot_ylimits(plot_id2, 0, 1)
                add_pie_series(0.5, 0.5, 0.5, [0.25, 0.30, 0.30], ["fish", "cow", "chicken"], parent=plot_id1)
                add_pie_series(0.5, 0.5, 0.5, [1, 1, 2, 3, 5], ["A", "B", "C", "D", "E"], normalize=True, format="%.0f", parent=plot_id2)

            with tree_node(label="Heatmaps"):

                plot_id = add_plot(label="Heat Plot", show_color_scale=True, scale_min=0.0, scale_max=6.0, 
                         scale_height=400, no_legend=True, 
                         no_mouse_pos=True, xaxis_lock_min=True, xaxis_lock_max=True, xaxis_no_gridlines=True, xaxis_no_tick_marks=True,
                         yaxis_no_gridlines=True, yaxis_no_tick_marks=True, yaxis_lock_min=True, yaxis_lock_max=True, height=400)
                values = [0.8, 2.4, 2.5, 3.9, 0.0, 4.0, 0.0,
                          2.4, 0.0, 4.0, 1.0, 2.7, 0.0, 0.0,
                          1.1, 2.4, 0.8, 4.3, 1.9, 4.4, 0.0,
                          0.6, 0.0, 0.3, 0.0, 3.1, 0.0, 0.0,
                          0.7, 1.7, 0.6, 2.6, 2.2, 6.2, 0.0,
                          1.3, 1.2, 0.0, 0.0, 0.0, 3.2, 5.1,
                          0.1, 2.0, 0.0, 1.4, 0.0, 1.9, 6.3]
                add_heat_series(values, 7, 7, scale_min=0, scale_max=6, parent=plot_id)

            with tree_node(label="Candle Stick Plots"):

                dates = [1546300800,1546387200,1546473600,1546560000,1546819200,1546905600,1546992000,1547078400,1547164800,1547424000,1547510400,1547596800,1547683200,1547769600,1547942400,1548028800,1548115200,1548201600,1548288000,1548374400,1548633600,1548720000,1548806400,1548892800,1548979200,1549238400,1549324800,1549411200,1549497600,1549584000,1549843200,1549929600,1550016000,1550102400,1550188800,1550361600,1550448000,1550534400,1550620800,1550707200,1550793600,1551052800,1551139200,1551225600,1551312000,1551398400,1551657600,1551744000,1551830400,1551916800,1552003200,1552262400,1552348800,1552435200,1552521600,1552608000,1552867200,1552953600,1553040000,1553126400,1553212800,1553472000,1553558400,1553644800,1553731200,1553817600,1554076800,1554163200,1554249600,1554336000,1554422400,1554681600,1554768000,1554854400,1554940800,1555027200,1555286400,1555372800,1555459200,1555545600,1555632000,1555891200,1555977600,1556064000,1556150400,1556236800,1556496000,1556582400,1556668800,1556755200,1556841600,1557100800,1557187200,1557273600,1557360000,1557446400,1557705600,1557792000,1557878400,1557964800,1558051200,1558310400,1558396800,1558483200,1558569600,1558656000,1558828800,1558915200,1559001600,1559088000,1559174400,1559260800,1559520000,1559606400,1559692800,1559779200,1559865600,1560124800,1560211200,1560297600,1560384000,1560470400,1560729600,1560816000,1560902400,1560988800,1561075200,1561334400,1561420800,1561507200,1561593600,1561680000,1561939200,1562025600,1562112000,1562198400,1562284800,1562544000,1562630400,1562716800,1562803200,1562889600,1563148800,1563235200,1563321600,1563408000,1563494400,1563753600,1563840000,1563926400,1564012800,1564099200,1564358400,1564444800,1564531200,1564617600,1564704000,1564963200,1565049600,1565136000,1565222400,1565308800,1565568000,1565654400,1565740800,1565827200,1565913600,1566172800,1566259200,1566345600,1566432000,1566518400,1566777600,1566864000,1566950400,1567036800,1567123200,1567296000,1567382400,1567468800,1567555200,1567641600,1567728000,1567987200,1568073600,1568160000,1568246400,1568332800,1568592000,1568678400,1568764800,1568851200,1568937600,1569196800,1569283200,1569369600,1569456000,1569542400,1569801600,1569888000,1569974400,1570060800,1570147200,1570406400,1570492800,1570579200,1570665600,1570752000,1571011200,1571097600,1571184000,1571270400,1571356800,1571616000,1571702400,1571788800,1571875200,1571961600]
                opens = [1284.7,1319.9,1318.7,1328,1317.6,1321.6,1314.3,1325,1319.3,1323.1,1324.7,1321.3,1323.5,1322,1281.3,1281.95,1311.1,1315,1314,1313.1,1331.9,1334.2,1341.3,1350.6,1349.8,1346.4,1343.4,1344.9,1335.6,1337.9,1342.5,1337,1338.6,1337,1340.4,1324.65,1324.35,1349.5,1371.3,1367.9,1351.3,1357.8,1356.1,1356,1347.6,1339.1,1320.6,1311.8,1314,1312.4,1312.3,1323.5,1319.1,1327.2,1332.1,1320.3,1323.1,1328,1330.9,1338,1333,1335.3,1345.2,1341.1,1332.5,1314,1314.4,1310.7,1314,1313.1,1315,1313.7,1320,1326.5,1329.2,1314.2,1312.3,1309.5,1297.4,1293.7,1277.9,1295.8,1295.2,1290.3,1294.2,1298,1306.4,1299.8,1302.3,1297,1289.6,1302,1300.7,1303.5,1300.5,1303.2,1306,1318.7,1315,1314.5,1304.1,1294.7,1293.7,1291.2,1290.2,1300.4,1284.2,1284.25,1301.8,1295.9,1296.2,1304.4,1323.1,1340.9,1341,1348,1351.4,1351.4,1343.5,1342.3,1349,1357.6,1357.1,1354.7,1361.4,1375.2,1403.5,1414.7,1433.2,1438,1423.6,1424.4,1418,1399.5,1435.5,1421.25,1434.1,1412.4,1409.8,1412.2,1433.4,1418.4,1429,1428.8,1420.6,1441,1460.4,1441.7,1438.4,1431,1439.3,1427.4,1431.9,1439.5,1443.7,1425.6,1457.5,1451.2,1481.1,1486.7,1512.1,1515.9,1509.2,1522.3,1513,1526.6,1533.9,1523,1506.3,1518.4,1512.4,1508.8,1545.4,1537.3,1551.8,1549.4,1536.9,1535.25,1537.95,1535.2,1556,1561.4,1525.6,1516.4,1507,1493.9,1504.9,1506.5,1513.1,1506.5,1509.7,1502,1506.8,1521.5,1529.8,1539.8,1510.9,1511.8,1501.7,1478,1485.4,1505.6,1511.6,1518.6,1498.7,1510.9,1510.8,1498.3,1492,1497.7,1484.8,1494.2,1495.6,1495.6,1487.5,1491.1,1495.1,1506.4]
                highs = [1284.75,1320.6,1327,1330.8,1326.8,1321.6,1326,1328,1325.8,1327.1,1326,1326,1323.5,1322.1,1282.7,1282.95,1315.8,1316.3,1314,1333.2,1334.7,1341.7,1353.2,1354.6,1352.2,1346.4,1345.7,1344.9,1340.7,1344.2,1342.7,1342.1,1345.2,1342,1350,1324.95,1330.75,1369.6,1374.3,1368.4,1359.8,1359,1357,1356,1353.4,1340.6,1322.3,1314.1,1316.1,1312.9,1325.7,1323.5,1326.3,1336,1332.1,1330.1,1330.4,1334.7,1341.1,1344.2,1338.8,1348.4,1345.6,1342.8,1334.7,1322.3,1319.3,1314.7,1316.6,1316.4,1315,1325.4,1328.3,1332.2,1329.2,1316.9,1312.3,1309.5,1299.6,1296.9,1277.9,1299.5,1296.2,1298.4,1302.5,1308.7,1306.4,1305.9,1307,1297.2,1301.7,1305,1305.3,1310.2,1307,1308,1319.8,1321.7,1318.7,1316.2,1305.9,1295.8,1293.8,1293.7,1304.2,1302,1285.15,1286.85,1304,1302,1305.2,1323,1344.1,1345.2,1360.1,1355.3,1363.8,1353,1344.7,1353.6,1358,1373.6,1358.2,1369.6,1377.6,1408.9,1425.5,1435.9,1453.7,1438,1426,1439.1,1418,1435,1452.6,1426.65,1437.5,1421.5,1414.1,1433.3,1441.3,1431.4,1433.9,1432.4,1440.8,1462.3,1467,1443.5,1444,1442.9,1447,1437.6,1440.8,1445.7,1447.8,1458.2,1461.9,1481.8,1486.8,1522.7,1521.3,1521.1,1531.5,1546.1,1534.9,1537.7,1538.6,1523.6,1518.8,1518.4,1514.6,1540.3,1565,1554.5,1556.6,1559.8,1541.9,1542.9,1540.05,1558.9,1566.2,1561.9,1536.2,1523.8,1509.1,1506.2,1532.2,1516.6,1519.7,1515,1519.5,1512.1,1524.5,1534.4,1543.3,1543.3,1542.8,1519.5,1507.2,1493.5,1511.4,1525.8,1522.2,1518.8,1515.3,1518,1522.3,1508,1501.5,1503,1495.5,1501.1,1497.9,1498.7,1492.1,1499.4,1506.9,1520.9]
                lows = [1282.85,1315,1318.7,1309.6,1317.6,1312.9,1312.4,1319.1,1319,1321,1318.1,1321.3,1319.9,1312,1280.5,1276.15,1308,1309.9,1308.5,1312.3,1329.3,1333.1,1340.2,1347,1345.9,1338,1340.8,1335,1332,1337.9,1333,1336.8,1333.2,1329.9,1340.4,1323.85,1324.05,1349,1366.3,1351.2,1349.1,1352.4,1350.7,1344.3,1338.9,1316.3,1308.4,1306.9,1309.6,1306.7,1312.3,1315.4,1319,1327.2,1317.2,1320,1323,1328,1323,1327.8,1331.7,1335.3,1336.6,1331.8,1311.4,1310,1309.5,1308,1310.6,1302.8,1306.6,1313.7,1320,1322.8,1311,1312.1,1303.6,1293.9,1293.5,1291,1277.9,1294.1,1286,1289.1,1293.5,1296.9,1298,1299.6,1292.9,1285.1,1288.5,1296.3,1297.2,1298.4,1298.6,1302,1300.3,1312,1310.8,1301.9,1292,1291.1,1286.3,1289.2,1289.9,1297.4,1283.65,1283.25,1292.9,1295.9,1290.8,1304.2,1322.7,1336.1,1341,1343.5,1345.8,1340.3,1335.1,1341.5,1347.6,1352.8,1348.2,1353.7,1356.5,1373.3,1398,1414.7,1427,1416.4,1412.7,1420.1,1396.4,1398.8,1426.6,1412.85,1400.7,1406,1399.8,1404.4,1415.5,1417.2,1421.9,1415,1413.7,1428.1,1434,1435.7,1427.5,1429.4,1423.9,1425.6,1427.5,1434.8,1422.3,1412.1,1442.5,1448.8,1468.2,1484.3,1501.6,1506.2,1498.6,1488.9,1504.5,1518.3,1513.9,1503.3,1503,1506.5,1502.1,1503,1534.8,1535.3,1541.4,1528.6,1525.6,1535.25,1528.15,1528,1542.6,1514.3,1510.7,1505.5,1492.1,1492.9,1496.8,1493.1,1503.4,1500.9,1490.7,1496.3,1505.3,1505.3,1517.9,1507.4,1507.1,1493.3,1470.5,1465,1480.5,1501.7,1501.4,1493.3,1492.1,1505.1,1495.7,1478,1487.1,1480.8,1480.6,1487,1488.3,1484.8,1484,1490.7,1490.4,1503.1]
                closes = [1283.35,1315.3,1326.1,1317.4,1321.5,1317.4,1323.5,1319.2,1321.3,1323.3,1319.7,1325.1,1323.6,1313.8,1282.05,1279.05,1314.2,1315.2,1310.8,1329.1,1334.5,1340.2,1340.5,1350,1347.1,1344.3,1344.6,1339.7,1339.4,1343.7,1337,1338.9,1340.1,1338.7,1346.8,1324.25,1329.55,1369.6,1372.5,1352.4,1357.6,1354.2,1353.4,1346,1341,1323.8,1311.9,1309.1,1312.2,1310.7,1324.3,1315.7,1322.4,1333.8,1319.4,1327.1,1325.8,1330.9,1325.8,1331.6,1336.5,1346.7,1339.2,1334.7,1313.3,1316.5,1312.4,1313.4,1313.3,1312.2,1313.7,1319.9,1326.3,1331.9,1311.3,1313.4,1309.4,1295.2,1294.7,1294.1,1277.9,1295.8,1291.2,1297.4,1297.7,1306.8,1299.4,1303.6,1302.2,1289.9,1299.2,1301.8,1303.6,1299.5,1303.2,1305.3,1319.5,1313.6,1315.1,1303.5,1293,1294.6,1290.4,1291.4,1302.7,1301,1284.15,1284.95,1294.3,1297.9,1304.1,1322.6,1339.3,1340.1,1344.9,1354,1357.4,1340.7,1342.7,1348.2,1355.1,1355.9,1354.2,1362.1,1360.1,1408.3,1411.2,1429.5,1430.1,1426.8,1423.4,1425.1,1400.8,1419.8,1432.9,1423.55,1412.1,1412.2,1412.8,1424.9,1419.3,1424.8,1426.1,1423.6,1435.9,1440.8,1439.4,1439.7,1434.5,1436.5,1427.5,1432.2,1433.3,1441.8,1437.8,1432.4,1457.5,1476.5,1484.2,1519.6,1509.5,1508.5,1517.2,1514.1,1527.8,1531.2,1523.6,1511.6,1515.7,1515.7,1508.5,1537.6,1537.2,1551.8,1549.1,1536.9,1529.4,1538.05,1535.15,1555.9,1560.4,1525.5,1515.5,1511.1,1499.2,1503.2,1507.4,1499.5,1511.5,1513.4,1515.8,1506.2,1515.1,1531.5,1540.2,1512.3,1515.2,1506.4,1472.9,1489,1507.9,1513.8,1512.9,1504.4,1503.9,1512.8,1500.9,1488.7,1497.6,1483.5,1494,1498.3,1494.1,1488.1,1487.5,1495.7,1504.7,1505.3]

                plot_id = add_plot(label="Candle Plot", x_axis_name="Day", y_axis_name="USD", height=400, xaxis_time=True)
                add_candle_series(dates, opens, closes, lows, highs, label="GOOGL", parent=plot_id)

            with tree_node(label="Multiple Axes"):

                sindatax = []
                sindatay = []
                for i in range(0, 1000):
                    sindatax.append(i/1000)
                    sindatay.append(0.5 + 0.5*sin(50*i/1000))

                # using xy_format
                x2datax = []
                x2datay = []
                for i in range(0, 100):
                    x2datax.append(1/(i+1))
                    x2datay.append((1/(i+1))**2)

                plot_id = add_plot(label="Multi Axes Plot", x_axis_name="x", y_axis_name="y", height=400, yaxis2=True, yaxis3=True)
                add_line_series(sindatax, sindatay, label="Series 1", parent=plot_id)
                add_line_series(x2datax, x2datay, label="Series 2", axis=1, parent=plot_id)
                add_line_series(x2datax, x2datay, label="Series 3", axis=2, parent=plot_id)

            with tree_node(label="Annotations"):
                scatter_data1x = [0.25, 0.25, 0.75, 0.75]
                scatter_data1y = [0.25, 0.75, 0.75, 0.25]
                plot_id = add_plot(label="Annotations", height=400)
                add_scatter_series(scatter_data1x, scatter_data1y, parent=plot_id)
                add_plot_annotation(label="BL", default_value=(0.25, 0.25), offset=(-15, 15), color=[255, 255, 0, 255], parent=plot_id)
                add_plot_annotation(label="BR", default_value=(0.75, 0.25), offset=(15, 15), color=[255, 255, 0, 255], parent=plot_id)
                add_plot_annotation(label="TR not clampled", default_value=(0.75, 0.75), offset=(-15, -15), color=[255, 255, 0, 255], clamped=False, parent=plot_id)
                add_plot_annotation(label="TL", default_value=(0.25, 0.75), offset=(-15, -15), color=[255, 255, 0, 255], parent=plot_id)
                add_plot_annotation(label="Center", default_value=(0.5, 0.5), color=[255, 255, 0, 255], parent=plot_id)

            with tree_node(label="Drag Lines and Points"):
                
                plot_id=add_plot(height=400, no_title=True)
                add_drag_line(label="dline1", color=[255, 0, 0, 255], parent=plot_id)
                add_drag_line(label="dline2", color=[255, 255, 0, 255], vertical=False, parent=plot_id)
                add_drag_point(label="dpoint1", color=[255, 0, 255, 255], parent=plot_id)
                add_drag_point(label="dpoint2", color=[255, 0, 255, 255], parent=plot_id)

            with tree_node(label="Infinite Lines"):

                infinite_x_data = [3, 5, 6, 7]
                infinite_y_data = [3, 5, 6, 7]

                plot_id = add_plot(label="Infinite Line Plot", height=400)
                add_vline_series(infinite_x_data, label="vertical", parent=plot_id)
                add_hline_series(infinite_y_data, label="horizontal", parent=plot_id)

            with tree_node(label="Image Plots"):

                plot_id=add_plot(label="Image Plot", height=400)
                add_image_series("INTERNAL_DPG_FONT_ATLAS", [100, 100], [200, 200], label="images", parent=plot_id)

            with tree_node(label="Querying"):
                add_text("Click and drag the middle mouse button!")
                def query(sender, data):
                    set_plot_xlimits("Plot2##demoquery", data[0], data[1])
                    set_plot_ylimits("Plot2##demoquery", data[2], data[3])

                sindatax = []
                sindatay = []
                for i in range(0, 1000):
                    sindatax.append(i/1000)
                    sindatay.append(0.5 + 0.5*sin(50*i/1000))
     
                plot_id1 = add_plot(no_title=True, height=400, query_callback=query, query=True, no_menus=True)
                plot_id2 = add_plot(id="Plot2##demoquery", no_title=True, height=400, query_callback=query, no_menus=True, no_legend=True)
                add_line_series(sindatax, sindatay, label="0.5 + 0.5 * sin(x)", parent=plot_id1)
                add_line_series(sindatax, sindatay, label="0.5 + 0.5 * sin(x)", parent=plot_id2)

            with tree_node(label="Time Plots"):

                timedatax = []
                timedatay = []
                
                time_index = 0
                while time_index < 739497600:
                    timedatax.append(time_index)
                    timedatay.append(time_index/(60*60*24))
                    time_index+=60*60*24*7
                
                add_text("When time is enabled, x-axis values are interpreted as UNIX timestamps in seconds (e.g. 1599243545).", bullet=True)
                add_text("UNIX timestamps are seconds since 00:00:00 UTC on 1 January 1970", bullet=True)
                plot_id = add_plot(label="Time Plot", y_axis_name="Days since 1970", height=400, xaxis_time=True)
                add_line_series(timedatax, timedatay, label="Days", parent=plot_id)

        with collapsing_header(label="Node Editor"):

            add_text("Ctrl+Click to remove a link.", bullet=True)

            with node_editor(callback=lambda sender, data: add_node_link(data[0], data[1], parent=sender), 
                             delink_callback=lambda sender, data: delete_item(data)):

                with node(label="Node 1", x_pos=10, y_pos=10):

                    with node_attribute():
                        add_input_float(label="F1", width=150)

                    with node_attribute(output=True):
                        add_input_float(label="F2", width=150)

                with node(label="Node 2", x_pos=300, y_pos=10):

                    with node_attribute() as na2:
                        add_input_float(label="F3", width=200)

                    with node_attribute(output=True):
                        add_input_float(label="F4", width=200)

                with node(label="Node 3", x_pos=25, y_pos=150):                   
                    with node_attribute():
                        add_input_text(label="T5", width=200)
                    with node_attribute(static=True): 
                        add_simple_plot(label="Node Plot", default_value=(0.3, 0.9, 2.5, 8.9), width=200, height=80, histogram=True)

        with collapsing_header(label="New Widgets"):

            with group(horizontal=True):
                add_knob_float(label="K1")
                add_knob_float(label="K2", default_value=25.0)
                add_knob_float(label="K3", default_value=50.0)
            with group(horizontal=True):
                add_loading_indicator()
                add_loading_indicator(style=1)
            add_3d_slider(label="3D Slider", scale=0.5)
<|MERGE_RESOLUTION|>--- conflicted
+++ resolved
@@ -19,15 +19,9 @@
     Returns:
         None"""
     add_same_line()
-<<<<<<< HEAD
     helper = add_text(color=[150, 150, 150], default_value="(?)")
     with tooltip(parent=helper):
         add_text(default_value=message)
-=======
-    parent = add_text(color=[150, 150, 150], default_value="(?)")
-    t = add_tooltip(parent=parent)
-    add_text(default_value=message, parent=t)
->>>>>>> de2072e6
 
 def demo_hsv_to_rgb(h: float, s: float, v: float) -> (float, float, float):
     """[INTERNAL DPG DEMO COMMAND]: This is a helper function that is intended to make the demo easier to read. not suggested for external use. 
