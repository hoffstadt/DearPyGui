--- conflicted
+++ resolved
@@ -30,11 +30,7 @@
         MV_CREATE_COMMAND(configure_viewport);
         MV_CREATE_COMMAND(get_viewport_configuration);
         MV_CREATE_COMMAND(is_viewport_ok);
-<<<<<<< HEAD
 
-=======
-        
->>>>>>> f7a8602e
 		// viewport operations
         MV_CREATE_COMMAND(maximize_viewport);
         MV_CREATE_COMMAND(minimize_viewport);
@@ -91,11 +87,7 @@
 		std::string _small_icon;
 		std::string _large_icon;
 		mvColor     _clearColor = mvColor(0, 0, 0, 255);
-<<<<<<< HEAD
-		bool	    _shown = false;
-=======
 		bool        _shown = false;
->>>>>>> f7a8602e
 
 
 		// window modes
