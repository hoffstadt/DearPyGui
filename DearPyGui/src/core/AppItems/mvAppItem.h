--- conflicted
+++ resolved
@@ -143,15 +143,12 @@
 
         // theme get/set
         std::unordered_map<mvAppItemType, ThemeColors>& getColors() { return m_colors; }
-<<<<<<< HEAD
-        std::unordered_map<mvAppItemType, ThemeStyles>& getStyles() { return m_styles; }
-=======
         virtual const std::vector<std::pair<std::string, long>>& getColorConstants() const 
         { 
             static std::vector<std::pair<std::string, long>> constants;
             return constants;
         }
->>>>>>> 8d93211a
+        std::unordered_map<mvAppItemType, ThemeStyles>& getStyles() { return m_styles; }
 
         // cpp interface
         virtual void updateConfig(mvAppItemConfig* config) {}
