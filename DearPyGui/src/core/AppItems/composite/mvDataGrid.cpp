--- conflicted
+++ resolved
@@ -596,13 +596,9 @@
 
 	void mvDataGrid::draw()
 	{
-<<<<<<< HEAD
-		//mvImGuiThemeScope scope(this);
-		mvFontScope fscope(this);
-=======
 		ScopedID id;
 		mvImGuiThemeScope scope(this);
->>>>>>> 5d52db16
+		mvFontScope fscope(this);
 
 		if (ImGui::BeginTable(m_core_config.name.c_str(), m_columns,
 			ImGuiTableFlags_Hideable | ImGuiTableFlags_Resizable | ImGuiTableFlags_RowBg | ImGuiTableFlags_Borders))
