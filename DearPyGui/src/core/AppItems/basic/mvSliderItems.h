--- conflicted
+++ resolved
@@ -32,16 +32,8 @@
         mvSliderFloat(const std::string& name, float default_value, const std::string& dataSource);
         
         void setEnabled(bool value) override;
-<<<<<<< HEAD
-        void draw() override;
-        void setExtraConfigDict(PyObject* dict) override;
-=======
-        
-        void draw() override;
-        
-        void setExtraConfigDict(PyObject* dict) override;
-        
->>>>>>> 3fe4b40d
+        void draw() override;
+        void setExtraConfigDict(PyObject* dict) override;
         void getExtraConfigDict(PyObject* dict) override;
         
     private:
@@ -68,16 +60,9 @@
         mvSliderFloat2(const std::string& name, float* default_value, const std::string& dataSource);
         
         void setEnabled(bool value) override;
-<<<<<<< HEAD
-        void draw() override;
-        void setExtraConfigDict(PyObject* dict) override;
-=======
-        
-        void draw() override;
-        
-        void setExtraConfigDict(PyObject* dict) override;
-        
->>>>>>> 3fe4b40d
+
+        void draw() override;
+        void setExtraConfigDict(PyObject* dict) override;
         void getExtraConfigDict(PyObject* dict) override;
         
     private:
@@ -103,16 +88,8 @@
         mvSliderFloat3(const std::string& name, float* default_value, const std::string& dataSource);
         
         void setEnabled(bool value) override;
-<<<<<<< HEAD
-        void draw() override;
-        void setExtraConfigDict(PyObject* dict) override;
-=======
-        
-        void draw() override;
-        
-        void setExtraConfigDict(PyObject* dict) override;
-        
->>>>>>> 3fe4b40d
+        void draw() override;
+        void setExtraConfigDict(PyObject* dict) override;
         void getExtraConfigDict(PyObject* dict) override;
         
     private:
@@ -138,16 +115,8 @@
         mvSliderFloat4(const std::string& name, float* default_value, const std::string& dataSource);
         
         void setEnabled(bool value) override;
-<<<<<<< HEAD
-        void draw() override;
-        void setExtraConfigDict(PyObject* dict) override;
-=======
-        
-        void draw() override;
-        
-        void setExtraConfigDict(PyObject* dict) override;
-        
->>>>>>> 3fe4b40d
+        void draw() override;
+        void setExtraConfigDict(PyObject* dict) override;
         void getExtraConfigDict(PyObject* dict) override;
         
     private:
@@ -172,20 +141,11 @@
 
         mvSliderInt(const std::string& name, int default_value, const std::string& dataSource);
             
-<<<<<<< HEAD
         void setEnabled(bool value) override;   
         void draw() override;
         void setExtraConfigDict(PyObject* dict) override;
-=======
-        void setEnabled(bool value) override;
+        void getExtraConfigDict(PyObject* dict) override;
             
-        void draw() override;
-            
-        void setExtraConfigDict(PyObject* dict) override;
-            
->>>>>>> 3fe4b40d
-        void getExtraConfigDict(PyObject* dict) override;
-            
     private:
 
         int                 m_min = 0;
@@ -210,16 +170,8 @@
         mvSliderInt2(const std::string& name, int* default_value, const std::string& dataSource);
         
         void setEnabled(bool value) override;
-<<<<<<< HEAD
-        void draw() override;
-        void setExtraConfigDict(PyObject* dict) override;
-=======
-        
-        void draw() override;
-        
-        void setExtraConfigDict(PyObject* dict) override;
-        
->>>>>>> 3fe4b40d
+        void draw() override;
+        void setExtraConfigDict(PyObject* dict) override;
         void getExtraConfigDict(PyObject* dict) override;
         
     private:
@@ -245,16 +197,8 @@
         mvSliderInt3(const std::string& name, int* default_value, const std::string& dataSource);
         
         void setEnabled(bool value) override;
-<<<<<<< HEAD
-        void draw() override;
-        void setExtraConfigDict(PyObject* dict) override;
-=======
-        
-        void draw() override;
-        
-        void setExtraConfigDict(PyObject* dict) override;
-        
->>>>>>> 3fe4b40d
+        void draw() override;
+        void setExtraConfigDict(PyObject* dict) override;
         void getExtraConfigDict(PyObject* dict) override;
         
     private:
@@ -280,16 +224,8 @@
         mvSliderInt4(const std::string& name, int* default_value, const std::string& dataSource);
         
         void setEnabled(bool value) override;
-<<<<<<< HEAD
-        void draw() override;
-        void setExtraConfigDict(PyObject* dict) override;
-=======
-        
-        void draw() override;
-        
-        void setExtraConfigDict(PyObject* dict) override;
-        
->>>>>>> 3fe4b40d
+        void draw() override;
+        void setExtraConfigDict(PyObject* dict) override;
         void getExtraConfigDict(PyObject* dict) override;
         
     private:
