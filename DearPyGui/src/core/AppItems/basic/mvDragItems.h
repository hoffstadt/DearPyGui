--- conflicted
+++ resolved
@@ -21,7 +21,6 @@
 
 namespace Marvel {
 
-<<<<<<< HEAD
     //-----------------------------------------------------------------------------
     // mvDragFloat
     //-----------------------------------------------------------------------------
@@ -248,861 +247,5 @@
         ImGuiInputTextFlags m_stor_flags = ImGuiSliderFlags_None;
 
     };
-=======
-	//-----------------------------------------------------------------------------
-	// mvDragFloat
-	//-----------------------------------------------------------------------------
-	class mvDragFloat : public mvFloatPtrBase
-	{
-
-	public:
-
-		MV_APPITEM_TYPE(mvAppItemType::DragFloat, "add_drag_float")
-
-		mvDragFloat(const std::string& name, float default_value, const std::string& dataSource)
-			: mvFloatPtrBase(name, default_value, dataSource)
-		{
-			m_description.disableAllowed = true;
-		}
-
-		void setEnabled(bool value) override
-		{
-			if (value)
-			{
-				m_flags = m_stor_flags;
-			}
-			else
-			{
-				m_stor_flags = m_flags;
-				m_flags |= ImGuiSliderFlags_NoInput;
-			}
-
-			m_enabled = value;
-		}
-
-		void draw() override
-		{
-			auto styleManager = m_styleManager.getScopedStyleManager();
-			ScopedID id;
-
-			if (!m_enabled)
-			{
-				ImVec4 disabled_color = ImVec4(ImGui::GetStyleColorVec4(ImGuiCol_TextDisabled));
-				disabled_color.w = 0.392f;
-				styleManager.addColorStyle(ImGuiCol_FrameBg, disabled_color);
-				styleManager.addColorStyle(ImGuiCol_FrameBgHovered, disabled_color);
-				styleManager.addColorStyle(ImGuiCol_FrameBgActive, disabled_color);
-				styleManager.addColorStyle(ImGuiCol_Button, disabled_color);
-				styleManager.addColorStyle(ImGuiCol_Text, ImVec4(ImGui::GetStyleColorVec4(ImGuiCol_TextDisabled)));
-				m_disabled_value = *m_value;
-			}
-
-
-			if (ImGui::DragFloat(m_label.c_str(), m_enabled ? m_value : &m_disabled_value, m_speed, m_min, m_max, m_format.c_str(), m_flags))
-				mvApp::GetApp()->getCallbackRegistry().addCallback(getCallback(false), m_name, m_callbackData);
-
-		}
-
-		void setExtraConfigDict(PyObject* dict) override
-		{
-			if (dict == nullptr)
-				return;
-			mvGlobalIntepreterLock gil;
-			if (PyObject* item = PyDict_GetItemString(dict, "format")) m_format = ToString(item);
-			if (PyObject* item = PyDict_GetItemString(dict, "speed")) m_speed = ToFloat(item);
-			if (PyObject* item = PyDict_GetItemString(dict, "min_value")) m_min = ToFloat(item);
-			if (PyObject* item = PyDict_GetItemString(dict, "max_value")) m_max = ToFloat(item);
-
-			// helper for bit flipping
-			auto flagop = [dict](const char* keyword, int flag, int& flags)
-			{
-				if (PyObject* item = PyDict_GetItemString(dict, keyword)) ToBool(item) ? flags |= flag : flags &= ~flag;
-			};
-
-			// flags
-			flagop("clamped", ImGuiSliderFlags_ClampOnInput, m_flags);
-			flagop("no_input", ImGuiSliderFlags_NoInput, m_flags);
-		}
-
-		void getExtraConfigDict(PyObject* dict) override
-		{
-			if (dict == nullptr)
-				return;
-			mvGlobalIntepreterLock gil;
-			PyDict_SetItemString(dict, "format", ToPyString(m_format));
-			PyDict_SetItemString(dict, "speed", ToPyFloat(m_speed));
-			PyDict_SetItemString(dict, "min_value", ToPyFloat(m_min));
-			PyDict_SetItemString(dict, "max_value", ToPyFloat(m_max));
-
-			// helper to check and set bit
-			auto checkbitset = [dict](const char* keyword, int flag, const int& flags)
-			{
-				PyDict_SetItemString(dict, keyword, ToPyBool(flags & flag));
-			};
-
-			// window flags
-			checkbitset("clamped", ImGuiSliderFlags_ClampOnInput, m_flags);
-			checkbitset("no_input", ImGuiSliderFlags_NoInput, m_flags);
-		}
-
-	private:
-
-		float               m_speed = 1.0f;
-		float               m_min = 0.0f;
-		float               m_max = 100.0f;
-		std::string         m_format = "%.3f";
-		ImGuiInputTextFlags m_flags = ImGuiSliderFlags_None;
-		ImGuiInputTextFlags m_stor_flags = ImGuiSliderFlags_None;
-
-	};
-
-	//-----------------------------------------------------------------------------
-	// mvDragFloat2
-	//-----------------------------------------------------------------------------
-	class mvDragFloat2 : public mvFloat2PtrBase
-	{
-
-	public:
-
-		MV_APPITEM_TYPE(mvAppItemType::DragFloat2, "add_drag_float2")
-
-		mvDragFloat2(const std::string& name, float* default_value, const std::string& dataSource)
-			: mvFloat2PtrBase(name, default_value, dataSource)
-		{
-			m_description.disableAllowed = true;
-		}
-
-		void setEnabled(bool value) override
-		{
-			if (value)
-			{
-				m_flags = m_stor_flags;
-			}
-			else
-			{
-				m_stor_flags = m_flags;
-				m_flags |= ImGuiSliderFlags_NoInput;
-			}
-
-			m_enabled = value;
-		}
-
-		void draw() override
-		{
-			auto styleManager = m_styleManager.getScopedStyleManager();
-			ScopedID id;
-
-			if (!m_enabled)
-			{
-				ImVec4 disabled_color = ImVec4(ImGui::GetStyleColorVec4(ImGuiCol_TextDisabled));
-				disabled_color.w = 0.392f;
-				styleManager.addColorStyle(ImGuiCol_FrameBg, disabled_color);
-				styleManager.addColorStyle(ImGuiCol_FrameBgHovered, disabled_color);
-				styleManager.addColorStyle(ImGuiCol_FrameBgActive, disabled_color);
-				styleManager.addColorStyle(ImGuiCol_Button, disabled_color);
-				styleManager.addColorStyle(ImGuiCol_Text, ImVec4(ImGui::GetStyleColorVec4(ImGuiCol_TextDisabled)));
-				std::copy(m_value, m_value + 2, m_disabled_value);
-			}
-
-			if (ImGui::DragFloat2(m_label.c_str(), m_enabled ? m_value : &m_disabled_value[0], m_speed, m_min, m_max, m_format.c_str(), m_flags))
-				mvApp::GetApp()->getCallbackRegistry().addCallback(getCallback(false), m_name, m_callbackData);
-		}
-
-		void setExtraConfigDict(PyObject* dict) override
-		{
-			if (dict == nullptr)
-				return;
-			mvGlobalIntepreterLock gil;
-			if (PyObject* item = PyDict_GetItemString(dict, "format")) m_format = ToString(item);
-			if (PyObject* item = PyDict_GetItemString(dict, "speed")) m_speed = ToFloat(item);
-			if (PyObject* item = PyDict_GetItemString(dict, "min_value")) m_min = ToFloat(item);
-			if (PyObject* item = PyDict_GetItemString(dict, "max_value")) m_max = ToFloat(item);
-
-			// helper for bit flipping
-			auto flagop = [dict](const char* keyword, int flag, int& flags)
-			{
-				if (PyObject* item = PyDict_GetItemString(dict, keyword)) ToBool(item) ? flags |= flag : flags &= ~flag;
-			};
-
-			// flags
-			flagop("clamped", ImGuiSliderFlags_ClampOnInput, m_flags);
-			flagop("no_input", ImGuiSliderFlags_NoInput, m_flags);
-
-		}
-
-		void getExtraConfigDict(PyObject* dict) override
-		{
-			if (dict == nullptr)
-				return;
-			mvGlobalIntepreterLock gil;
-			PyDict_SetItemString(dict, "format", ToPyString(m_format));
-			PyDict_SetItemString(dict, "speed", ToPyFloat(m_speed));
-			PyDict_SetItemString(dict, "min_value", ToPyFloat(m_min));
-			PyDict_SetItemString(dict, "max_value", ToPyFloat(m_max));
-
-			// helper to check and set bit
-			auto checkbitset = [dict](const char* keyword, int flag, const int& flags)
-			{
-				PyDict_SetItemString(dict, keyword, ToPyBool(flags & flag));
-			};
-
-			// window flags
-			checkbitset("clamped", ImGuiSliderFlags_ClampOnInput, m_flags);
-			checkbitset("no_input", ImGuiSliderFlags_NoInput, m_flags);
-
-		}
-
-	private:
-
-		float               m_speed = 1.0f;
-		float               m_min = 0.0f;
-		float               m_max = 100.0f;
-		std::string         m_format = "%.3f";
-		ImGuiInputTextFlags m_flags = ImGuiSliderFlags_None;
-		ImGuiInputTextFlags m_stor_flags = ImGuiSliderFlags_None;
-
-	};
-
-	//-----------------------------------------------------------------------------
-	// mvDragFloat3
-	//-----------------------------------------------------------------------------
-	class mvDragFloat3 : public mvFloat3PtrBase
-	{
-
-	public:
-
-		MV_APPITEM_TYPE(mvAppItemType::DragFloat3, "add_drag_float3")
-
-		mvDragFloat3(const std::string& name, float* default_value, const std::string& dataSource)
-			: mvFloat3PtrBase(name, default_value, dataSource)
-		{
-			m_description.disableAllowed = true;
-		}
-
-		void setEnabled(bool value) override
-		{
-			if (value)
-				m_flags = m_stor_flags;
-
-			else
-			{
-				m_stor_flags = m_flags;
-				m_flags |= ImGuiSliderFlags_NoInput;
-			}
-
-			m_enabled = value;
-		}
-
-		void draw() override
-		{
-			auto styleManager = m_styleManager.getScopedStyleManager();
-			ScopedID id;
-
-			if (!m_enabled)
-			{
-				ImVec4 disabled_color = ImVec4(ImGui::GetStyleColorVec4(ImGuiCol_TextDisabled));
-				disabled_color.w = 0.392f;
-				styleManager.addColorStyle(ImGuiCol_FrameBg, disabled_color);
-				styleManager.addColorStyle(ImGuiCol_FrameBgHovered, disabled_color);
-				styleManager.addColorStyle(ImGuiCol_FrameBgActive, disabled_color);
-				styleManager.addColorStyle(ImGuiCol_Button, disabled_color);
-				styleManager.addColorStyle(ImGuiCol_Text, ImVec4(ImGui::GetStyleColorVec4(ImGuiCol_TextDisabled)));
-				std::copy(m_value, m_value + 3, m_disabled_value);
-			}
-
-			if (ImGui::DragFloat3(m_label.c_str(), m_enabled ? m_value : &m_disabled_value[0], m_speed, m_min, m_max, m_format.c_str(), m_flags))
-				mvApp::GetApp()->getCallbackRegistry().addCallback(getCallback(false), m_name, m_callbackData);
-
-		}
-
-		void setExtraConfigDict(PyObject* dict) override
-		{
-			if (dict == nullptr)
-				return;
-			mvGlobalIntepreterLock gil;
-			if (PyObject* item = PyDict_GetItemString(dict, "format")) m_format = ToString(item);
-			if (PyObject* item = PyDict_GetItemString(dict, "speed")) m_speed = ToFloat(item);
-			if (PyObject* item = PyDict_GetItemString(dict, "min_value")) m_min = ToFloat(item);
-			if (PyObject* item = PyDict_GetItemString(dict, "max_value")) m_max = ToFloat(item);
-
-			// helper for bit flipping
-			auto flagop = [dict](const char* keyword, int flag, int& flags)
-			{
-				if (PyObject* item = PyDict_GetItemString(dict, keyword)) ToBool(item) ? flags |= flag : flags &= ~flag;
-			};
-
-			// flags
-			flagop("clamped", ImGuiSliderFlags_ClampOnInput, m_flags);
-			flagop("no_input", ImGuiSliderFlags_NoInput, m_flags);
-
-		}
-
-		void getExtraConfigDict(PyObject* dict) override
-		{
-			if (dict == nullptr)
-				return;
-			mvGlobalIntepreterLock gil;
-			PyDict_SetItemString(dict, "format", ToPyString(m_format));
-			PyDict_SetItemString(dict, "speed", ToPyFloat(m_speed));
-			PyDict_SetItemString(dict, "min_value", ToPyFloat(m_min));
-			PyDict_SetItemString(dict, "max_value", ToPyFloat(m_max));
-
-			// helper to check and set bit
-			auto checkbitset = [dict](const char* keyword, int flag, const int& flags)
-			{
-				PyDict_SetItemString(dict, keyword, ToPyBool(flags & flag));
-			};
-
-			// window flags
-			checkbitset("clamped", ImGuiSliderFlags_ClampOnInput, m_flags);
-			checkbitset("no_input", ImGuiSliderFlags_NoInput, m_flags);
-
-		}
-
-	private:
-
-		float               m_speed = 1.0f;
-		float               m_min = 0.0f;
-		float               m_max = 100.0f;
-		std::string         m_format = "%.3f";
-		ImGuiInputTextFlags m_flags = ImGuiSliderFlags_None;
-		ImGuiInputTextFlags m_stor_flags = ImGuiSliderFlags_None;
-
-	};
-
-	//-----------------------------------------------------------------------------
-	// mvDragFloat4
-	//-----------------------------------------------------------------------------
-	class mvDragFloat4 : public mvFloat4PtrBase
-	{
-
-	public:
-
-		MV_APPITEM_TYPE(mvAppItemType::DragFloat4, "add_drag_float4")
-
-		mvDragFloat4(const std::string& name, float* default_value, const std::string& dataSource)
-			: mvFloat4PtrBase(name, default_value, dataSource)
-		{
-			m_description.disableAllowed = true;
-		}
-
-		void setEnabled(bool value) override
-		{
-			if (value)
-				m_flags = m_stor_flags;
-
-			else
-			{
-				m_stor_flags = m_flags;
-				m_flags |= ImGuiSliderFlags_NoInput;
-			}
-
-			m_enabled = value;
-		}
-
-		void draw() override
-		{
-			auto styleManager = m_styleManager.getScopedStyleManager();
-			ScopedID id;
-
-			if (!m_enabled)
-			{
-				ImVec4 disabled_color = ImVec4(ImGui::GetStyleColorVec4(ImGuiCol_TextDisabled));
-				disabled_color.w = 0.392f;
-				styleManager.addColorStyle(ImGuiCol_FrameBg, disabled_color);
-				styleManager.addColorStyle(ImGuiCol_FrameBgHovered, disabled_color);
-				styleManager.addColorStyle(ImGuiCol_FrameBgActive, disabled_color);
-				styleManager.addColorStyle(ImGuiCol_Button, disabled_color);
-				styleManager.addColorStyle(ImGuiCol_Text, ImVec4(ImGui::GetStyleColorVec4(ImGuiCol_TextDisabled)));
-				std::copy(m_value, m_value + 4, m_disabled_value);
-			}
-
-			if (ImGui::DragFloat4(m_label.c_str(), m_enabled ? m_value : &m_disabled_value[0], m_speed, m_min, m_max, m_format.c_str(), m_flags))
-				mvApp::GetApp()->getCallbackRegistry().addCallback(getCallback(false), m_name, m_callbackData);
-
-		}
-
-		void setExtraConfigDict(PyObject* dict) override
-		{
-			if (dict == nullptr)
-				return;
-			mvGlobalIntepreterLock gil;
-			if (PyObject* item = PyDict_GetItemString(dict, "format")) m_format = ToString(item);
-			if (PyObject* item = PyDict_GetItemString(dict, "speed")) m_speed = ToFloat(item);
-			if (PyObject* item = PyDict_GetItemString(dict, "min_value")) m_min = ToFloat(item);
-			if (PyObject* item = PyDict_GetItemString(dict, "max_value")) m_max = ToFloat(item);
-
-			// helper for bit flipping
-			auto flagop = [dict](const char* keyword, int flag, int& flags)
-			{
-				if (PyObject* item = PyDict_GetItemString(dict, keyword)) ToBool(item) ? flags |= flag : flags &= ~flag;
-			};
-
-			// flags
-			flagop("clamped", ImGuiSliderFlags_ClampOnInput, m_flags);
-			flagop("no_input", ImGuiSliderFlags_NoInput, m_flags);
-
-		}
-
-		void getExtraConfigDict(PyObject* dict) override
-		{
-			if (dict == nullptr)
-				return;
-			mvGlobalIntepreterLock gil;
-			PyDict_SetItemString(dict, "format", ToPyString(m_format));
-			PyDict_SetItemString(dict, "speed", ToPyFloat(m_speed));
-			PyDict_SetItemString(dict, "min_value", ToPyFloat(m_min));
-			PyDict_SetItemString(dict, "max_value", ToPyFloat(m_max));
-
-			// helper to check and set bit
-			auto checkbitset = [dict](const char* keyword, int flag, const int& flags)
-			{
-				PyDict_SetItemString(dict, keyword, ToPyBool(flags & flag));
-			};
-
-			// window flags
-			checkbitset("clamped", ImGuiSliderFlags_ClampOnInput, m_flags);
-			checkbitset("no_input", ImGuiSliderFlags_NoInput, m_flags);
-
-		}
-
-	private:
-
-		float               m_speed = 1.0f;
-		float               m_min = 0.0f;
-		float               m_max = 100.0f;
-		std::string         m_format = "%.3f";
-		ImGuiInputTextFlags m_flags = ImGuiSliderFlags_None;
-		ImGuiInputTextFlags m_stor_flags = ImGuiSliderFlags_None;
-
-	};
-
-	//-----------------------------------------------------------------------------
-	// mvDragInt
-	//-----------------------------------------------------------------------------
-	class mvDragInt : public mvIntPtrBase
-	{
-
-	public:
-
-		MV_APPITEM_TYPE(mvAppItemType::DragInt, "add_drag_int")
-
-		mvDragInt(const std::string& name, int default_value, const std::string& dataSource)
-			: mvIntPtrBase(name, default_value, dataSource)
-		{
-			m_description.disableAllowed = true;
-		}
-
-		void setEnabled(bool value) override
-		{
-			if (value)
-				m_flags = m_stor_flags;
-
-			else
-			{
-				m_stor_flags = m_flags;
-				m_flags |= ImGuiSliderFlags_NoInput;
-			}
-
-			m_enabled = value;
-		}
-
-		void draw() override
-		{
-			auto styleManager = m_styleManager.getScopedStyleManager();
-			ScopedID id;
-
-			if (!m_enabled)
-			{
-				ImVec4 disabled_color = ImVec4(ImGui::GetStyleColorVec4(ImGuiCol_TextDisabled));
-				disabled_color.w = 0.392f;
-				styleManager.addColorStyle(ImGuiCol_FrameBg, disabled_color);
-				styleManager.addColorStyle(ImGuiCol_FrameBgHovered, disabled_color);
-				styleManager.addColorStyle(ImGuiCol_FrameBgActive, disabled_color);
-				styleManager.addColorStyle(ImGuiCol_Button, disabled_color);
-				styleManager.addColorStyle(ImGuiCol_Text, ImVec4(ImGui::GetStyleColorVec4(ImGuiCol_TextDisabled)));
-				m_disabled_value = *m_value;
-			}
-
-			if (ImGui::DragInt(m_label.c_str(), m_enabled ? m_value : &m_disabled_value, m_speed, m_min, m_max, m_format.c_str(), m_flags))
-				mvApp::GetApp()->getCallbackRegistry().addCallback(getCallback(false), m_name, m_callbackData);
-
-		}
-
-		void setExtraConfigDict(PyObject* dict) override
-		{
-			if (dict == nullptr)
-				return;
-			mvGlobalIntepreterLock gil;
-			if (PyObject* item = PyDict_GetItemString(dict, "format")) m_format = ToString(item);
-			if (PyObject* item = PyDict_GetItemString(dict, "speed")) m_speed = ToFloat(item);
-			if (PyObject* item = PyDict_GetItemString(dict, "min_value")) m_min = ToInt(item);
-			if (PyObject* item = PyDict_GetItemString(dict, "max_value")) m_max = ToInt(item);
-
-			// helper for bit flipping
-			auto flagop = [dict](const char* keyword, int flag, int& flags)
-			{
-				if (PyObject* item = PyDict_GetItemString(dict, keyword)) ToBool(item) ? flags |= flag : flags &= ~flag;
-			};
-
-			// flags
-			flagop("clamped", ImGuiSliderFlags_ClampOnInput, m_flags);
-			flagop("no_input", ImGuiSliderFlags_NoInput, m_flags);
-		}
-
-		void getExtraConfigDict(PyObject* dict) override
-		{
-			if (dict == nullptr)
-				return;
-			mvGlobalIntepreterLock gil;
-			PyDict_SetItemString(dict, "format", ToPyString(m_format));
-			PyDict_SetItemString(dict, "speed", ToPyFloat(m_speed));
-			PyDict_SetItemString(dict, "min_value", ToPyInt(m_min));
-			PyDict_SetItemString(dict, "max_value", ToPyInt(m_max));
-
-			// helper to check and set bit
-			auto checkbitset = [dict](const char* keyword, int flag, const int& flags)
-			{
-				PyDict_SetItemString(dict, keyword, ToPyBool(flags & flag));
-			};
-
-			// window flags
-			checkbitset("clamped", ImGuiSliderFlags_ClampOnInput, m_flags);
-			checkbitset("no_input", ImGuiSliderFlags_NoInput, m_flags);
-
-		}
-
-	private:
-
-		float               m_speed = 1.0f;
-		int                 m_min = 0;
-		int                 m_max = 100;
-		std::string         m_format = "%d";
-		ImGuiInputTextFlags m_flags = ImGuiSliderFlags_None;
-		ImGuiInputTextFlags m_stor_flags = ImGuiSliderFlags_None;
-
-	};
-
-	//-----------------------------------------------------------------------------
-	// mvDragInt2
-	//-----------------------------------------------------------------------------
-	class mvDragInt2 : public mvInt2PtrBase
-	{
-
-	public:
-
-		MV_APPITEM_TYPE(mvAppItemType::DragInt2, "add_drag_int2")
-
-		mvDragInt2(const std::string& name, int* default_value, const std::string& dataSource)
-			: mvInt2PtrBase(name, default_value, dataSource)
-		{
-			m_description.disableAllowed = true;
-		}
-
-		void setEnabled(bool value) override
-		{
-			if (value)
-				m_flags = m_stor_flags;
-
-			else
-			{
-				m_stor_flags = m_flags;
-				m_flags |= ImGuiSliderFlags_NoInput;
-			}
-
-			m_enabled = value;
-		}
-
-		void draw() override
-		{
-			auto styleManager = m_styleManager.getScopedStyleManager();
-			ScopedID id;
-
-			if (!m_enabled)
-			{
-				ImVec4 disabled_color = ImVec4(ImGui::GetStyleColorVec4(ImGuiCol_TextDisabled));
-				disabled_color.w = 0.392f;
-				styleManager.addColorStyle(ImGuiCol_FrameBg, disabled_color);
-				styleManager.addColorStyle(ImGuiCol_FrameBgHovered, disabled_color);
-				styleManager.addColorStyle(ImGuiCol_FrameBgActive, disabled_color);
-				styleManager.addColorStyle(ImGuiCol_Button, disabled_color);
-				styleManager.addColorStyle(ImGuiCol_Text, ImVec4(ImGui::GetStyleColorVec4(ImGuiCol_TextDisabled)));
-				std::copy(m_value, m_value + 2, m_disabled_value);
-			}
-
-			if (ImGui::DragInt2(m_label.c_str(), m_enabled ? m_value : &m_disabled_value[0], m_speed, m_min, m_max, m_format.c_str(), m_flags))
-				mvApp::GetApp()->getCallbackRegistry().addCallback(getCallback(false), m_name, m_callbackData);
-
-		}
-
-		void setExtraConfigDict(PyObject* dict) override
-		{
-			if (dict == nullptr)
-				return;
-			mvGlobalIntepreterLock gil;
-			if (PyObject* item = PyDict_GetItemString(dict, "format")) m_format = ToString(item);
-			if (PyObject* item = PyDict_GetItemString(dict, "speed")) m_speed = ToFloat(item);
-			if (PyObject* item = PyDict_GetItemString(dict, "min_value")) m_min = ToInt(item);
-			if (PyObject* item = PyDict_GetItemString(dict, "max_value")) m_max = ToInt(item);
-
-			// helper for bit flipping
-			auto flagop = [dict](const char* keyword, int flag, int& flags)
-			{
-				if (PyObject* item = PyDict_GetItemString(dict, keyword)) ToBool(item) ? flags |= flag : flags &= ~flag;
-			};
-
-			// flags
-			flagop("clamped", ImGuiSliderFlags_ClampOnInput, m_flags);
-			flagop("no_input", ImGuiSliderFlags_NoInput, m_flags);
-
-		}
-
-		void getExtraConfigDict(PyObject* dict) override
-		{
-			if (dict == nullptr)
-				return;
-			mvGlobalIntepreterLock gil;
-			PyDict_SetItemString(dict, "format", ToPyString(m_format));
-			PyDict_SetItemString(dict, "speed", ToPyFloat(m_speed));
-			PyDict_SetItemString(dict, "min_value", ToPyInt(m_min));
-			PyDict_SetItemString(dict, "max_value", ToPyInt(m_max));
-
-			// helper to check and set bit
-			auto checkbitset = [dict](const char* keyword, int flag, const int& flags)
-			{
-				PyDict_SetItemString(dict, keyword, ToPyBool(flags & flag));
-			};
-
-			// window flags
-			checkbitset("clamped", ImGuiSliderFlags_ClampOnInput, m_flags);
-			checkbitset("no_input", ImGuiSliderFlags_NoInput, m_flags);
-
-		}
-
-	private:
-
-		float               m_speed = 1.0f;
-		int                 m_min = 0;
-		int                 m_max = 100;
-		std::string         m_format = "%d";
-		ImGuiInputTextFlags m_flags = ImGuiSliderFlags_None;
-		ImGuiInputTextFlags m_stor_flags = ImGuiSliderFlags_None;
-
-	};
-
-	//-----------------------------------------------------------------------------
-	// mvDragInt3
-	//-----------------------------------------------------------------------------
-	class mvDragInt3 : public mvInt3PtrBase
-	{
-
-	public:
-
-		MV_APPITEM_TYPE(mvAppItemType::DragInt3, "add_drag_int3")
-
-		mvDragInt3(const std::string& name, int* default_value, const std::string& dataSource)
-			: mvInt3PtrBase(name, default_value, dataSource)
-		{
-
-		}
-
-		void setEnabled(bool value) override
-		{
-			if (value)
-				m_flags = m_stor_flags;
-
-			else
-			{
-				m_stor_flags = m_flags;
-				m_flags |= ImGuiSliderFlags_NoInput;
-			}
-
-			m_enabled = value;
-		}
-
-		void draw() override
-		{
-			auto styleManager = m_styleManager.getScopedStyleManager();
-			ScopedID id;
-
-			if (!m_enabled)
-			{
-				ImVec4 disabled_color = ImVec4(ImGui::GetStyleColorVec4(ImGuiCol_TextDisabled));
-				disabled_color.w = 0.392f;
-				styleManager.addColorStyle(ImGuiCol_FrameBg, disabled_color);
-				styleManager.addColorStyle(ImGuiCol_FrameBgHovered, disabled_color);
-				styleManager.addColorStyle(ImGuiCol_FrameBgActive, disabled_color);
-				styleManager.addColorStyle(ImGuiCol_Button, disabled_color);
-				styleManager.addColorStyle(ImGuiCol_Text, ImVec4(ImGui::GetStyleColorVec4(ImGuiCol_TextDisabled)));
-				std::copy(m_value, m_value + 3, m_disabled_value);
-			}
-
-			if (ImGui::DragInt3(m_label.c_str(), m_enabled ? m_value : &m_disabled_value[0], m_speed, m_min, m_max, m_format.c_str(), m_flags))
-				mvApp::GetApp()->getCallbackRegistry().addCallback(getCallback(false), m_name, m_callbackData);
-
-		}
-
-		void setExtraConfigDict(PyObject* dict) override
-		{
-			if (dict == nullptr)
-				return;
-			mvGlobalIntepreterLock gil;
-			if (PyObject* item = PyDict_GetItemString(dict, "format")) m_format = ToString(item);
-			if (PyObject* item = PyDict_GetItemString(dict, "speed")) m_speed = ToFloat(item);
-			if (PyObject* item = PyDict_GetItemString(dict, "min_value")) m_min = ToInt(item);
-			if (PyObject* item = PyDict_GetItemString(dict, "max_value")) m_max = ToInt(item);
-
-			// helper for bit flipping
-			auto flagop = [dict](const char* keyword, int flag, int& flags)
-			{
-				if (PyObject* item = PyDict_GetItemString(dict, keyword)) ToBool(item) ? flags |= flag : flags &= ~flag;
-			};
-
-			// flags
-			flagop("clamped", ImGuiSliderFlags_ClampOnInput, m_flags);
-			flagop("no_input", ImGuiSliderFlags_NoInput, m_flags);
-
-		}
-
-		void getExtraConfigDict(PyObject* dict) override
-		{
-			if (dict == nullptr)
-				return;
-			mvGlobalIntepreterLock gil;
-			PyDict_SetItemString(dict, "format", ToPyString(m_format));
-			PyDict_SetItemString(dict, "speed", ToPyFloat(m_speed));
-			PyDict_SetItemString(dict, "min_value", ToPyInt(m_min));
-			PyDict_SetItemString(dict, "max_value", ToPyInt(m_max));
-
-			// helper to check and set bit
-			auto checkbitset = [dict](const char* keyword, int flag, const int& flags)
-			{
-				PyDict_SetItemString(dict, keyword, ToPyBool(flags & flag));
-			};
-
-			// window flags
-			checkbitset("clamped", ImGuiSliderFlags_ClampOnInput, m_flags);
-			checkbitset("no_input", ImGuiSliderFlags_NoInput, m_flags);
-
-		}
-
-	private:
-
-		float               m_speed = 1.0f;
-		int                 m_min = 0;
-		int                 m_max = 100;
-		std::string         m_format = "%d";
-		ImGuiInputTextFlags m_flags = ImGuiSliderFlags_None;
-		ImGuiInputTextFlags m_stor_flags = ImGuiSliderFlags_None;
-
-	};
-
-	//-----------------------------------------------------------------------------
-	// mvDragInt4
-	//-----------------------------------------------------------------------------
-	class mvDragInt4 : public mvInt4PtrBase
-	{
-
-	public:
-
-		MV_APPITEM_TYPE(mvAppItemType::DragInt4, "add_drag_int4")
-
-		mvDragInt4(const std::string& name, int* default_value, const std::string& dataSource)
-			: mvInt4PtrBase(name, default_value, dataSource)
-		{
-			m_description.disableAllowed = true;
-		}
-
-		void setEnabled(bool value) override
-		{
-			if (value)
-				m_flags = m_stor_flags;
-
-			else
-			{
-				m_stor_flags = m_flags;
-				m_flags |= ImGuiSliderFlags_NoInput;
-			}
-
-			m_enabled = value;
-		}
-
-		void draw() override
-		{
-			auto styleManager = m_styleManager.getScopedStyleManager();
-			ScopedID id;
-
-			if (!m_enabled)
-			{
-				ImVec4 disabled_color = ImVec4(ImGui::GetStyleColorVec4(ImGuiCol_TextDisabled));
-				disabled_color.w = 0.392f;
-				styleManager.addColorStyle(ImGuiCol_FrameBg, disabled_color);
-				styleManager.addColorStyle(ImGuiCol_FrameBgHovered, disabled_color);
-				styleManager.addColorStyle(ImGuiCol_FrameBgActive, disabled_color);
-				styleManager.addColorStyle(ImGuiCol_Button, disabled_color);
-				styleManager.addColorStyle(ImGuiCol_Text, ImVec4(ImGui::GetStyleColorVec4(ImGuiCol_TextDisabled)));
-				std::copy(m_value, m_value + 4, m_disabled_value);
-			}
-
-			if (ImGui::DragInt4(m_label.c_str(), m_enabled ? m_value : &m_disabled_value[0], m_speed, m_min, m_max, m_format.c_str(), m_flags))
-				mvApp::GetApp()->getCallbackRegistry().addCallback(getCallback(false), m_name, m_callbackData);
-
-		}
-
-		void setExtraConfigDict(PyObject* dict) override
-		{
-			if (dict == nullptr)
-				return;
-			mvGlobalIntepreterLock gil;
-			if (PyObject* item = PyDict_GetItemString(dict, "format")) m_format = ToString(item);
-			if (PyObject* item = PyDict_GetItemString(dict, "speed")) m_speed = ToFloat(item);
-			if (PyObject* item = PyDict_GetItemString(dict, "min_value")) m_min = ToInt(item);
-			if (PyObject* item = PyDict_GetItemString(dict, "max_value")) m_max = ToInt(item);
-
-			// helper for bit flipping
-			auto flagop = [dict](const char* keyword, int flag, int& flags)
-			{
-				if (PyObject* item = PyDict_GetItemString(dict, keyword)) ToBool(item) ? flags |= flag : flags &= ~flag;
-			};
-
-			// flags
-			flagop("clamped", ImGuiSliderFlags_ClampOnInput, m_flags);
-			flagop("no_input", ImGuiSliderFlags_NoInput, m_flags);
-
-		}
-
-		void getExtraConfigDict(PyObject* dict) override
-		{
-			if (dict == nullptr)
-				return;
-			mvGlobalIntepreterLock gil;
-			PyDict_SetItemString(dict, "format", ToPyString(m_format));
-			PyDict_SetItemString(dict, "speed", ToPyFloat(m_speed));
-			PyDict_SetItemString(dict, "min_value", ToPyInt(m_min));
-			PyDict_SetItemString(dict, "max_value", ToPyInt(m_max));
-
-			// helper to check and set bit
-			auto checkbitset = [dict](const char* keyword, int flag, const int& flags)
-			{
-				PyDict_SetItemString(dict, keyword, ToPyBool(flags & flag));
-			};
-
-			// window flags
-			checkbitset("clamped", ImGuiSliderFlags_ClampOnInput, m_flags);
-			checkbitset("no_input", ImGuiSliderFlags_NoInput, m_flags);
-
-		}
-
-	private:
-
-		float               m_speed = 1.0f;
-		int                 m_min = 0;
-		int                 m_max = 100;
-		std::string         m_format = "%d";
-		ImGuiInputTextFlags m_flags = ImGuiSliderFlags_None;
-		ImGuiInputTextFlags m_stor_flags = ImGuiSliderFlags_None;
-
-	};
->>>>>>> 3fe4b40d
 
 }