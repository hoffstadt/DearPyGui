--- conflicted
+++ resolved
@@ -65,15 +65,11 @@
 		mvImGuiThemeScope scope(this);
 		mvFontScope fscope(this);
 
-<<<<<<< HEAD
 		const ImGuiStyle& style = ImGui::GetStyle();
 		const float w = ImGui::CalcItemWidth();
 		const float textVertCenter = ImGui::GetCursorPosY();
 		const float valueEndX = ImGui::GetCursorPosX() + w;
 
-=======
-		ImGui::AlignTextToFramePadding();
->>>>>>> a75f29df
 		if (m_color.r > 0.0f)
 			ImGui::PushStyleColor(ImGuiCol_Text, m_color.toVec4());
 
