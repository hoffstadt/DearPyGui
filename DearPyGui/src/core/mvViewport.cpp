--- conflicted
+++ resolved
@@ -22,12 +22,8 @@
 	{
 
 		{
-<<<<<<< HEAD
-			mvPythonParser parser(mvPyDataType::String, "Creates a viewport.", { "General" });			parser.addArg<mvPyDataType::String>("title", mvArgType::KEYWORD_ARG, "'Dear PyGui'");
-=======
-			mvPythonParser parser(mvPyDataType::None, "Creates a viewport.", { "General" });
+			mvPythonParser parser(mvPyDataType::String, "Creates a viewport.", { "General" });
 			parser.addArg<mvPyDataType::String>("title", mvArgType::KEYWORD_ARG, "'Dear PyGui'");
->>>>>>> f7a8602e
 			parser.addArg<mvPyDataType::String>("small_icon", mvArgType::KEYWORD_ARG, "''");
 			parser.addArg<mvPyDataType::String>("large_icon", mvArgType::KEYWORD_ARG, "''");
 
