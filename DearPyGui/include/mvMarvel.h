--- conflicted
+++ resolved
@@ -871,14 +871,8 @@
 			{mvPythonDataType::StringList, "headers"},
 			{mvPythonDataType::KeywordOnly},
 			{mvPythonDataType::String, "callback", "Registers a callback"},
-<<<<<<< HEAD
-			{mvPythonDataType::String, "parent", "Parent this item will be added to. (runtime adding)"},
-			{mvPythonDataType::String, "before","This item will be displayed before the specified item in the parent. (runtime adding)"},
-			{mvPythonDataType::String, "data_source",""},
-=======
-			{mvPythonDataType::String, "parent", "Parent to add this item to. (runtime adding)"},
-			{mvPythonDataType::String, "before","Item to add this item before. (runtime adding)"},
->>>>>>> 4fa2709d
+			{mvPythonDataType::String, "parent", "Parent this item will be added to. (runtime adding)"},
+			{mvPythonDataType::String, "before","This item will be displayed before the specified item in the parent. (runtime adding)"}
 		}, "Adds table.", "None", "Tables") });
 
 		parsers->insert({ "set_table_item", mvPythonParser({
