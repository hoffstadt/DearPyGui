--- conflicted
+++ resolved
@@ -3131,86 +3131,8 @@
 		{
 			if (ImGui::SliderScalar(item.info.internalLabel.c_str(), ImGuiDataType_Double, item.config.enabled ? config.value.get() : &config.disabled_value, &config.minv, &config.maxv, config.format.c_str(), config.flags))
 			{
-<<<<<<< HEAD
 				item.submitCallback(*config.value);
 			}
-
-		}
-	}
-
-	//-----------------------------------------------------------------------------
-	// update state
-	//-----------------------------------------------------------------------------
-	UpdateAppItemState(item.state);
-
-	//-----------------------------------------------------------------------------
-	// post draw
-	//-----------------------------------------------------------------------------
-
-	// set cursor position to cached position
-	if (item.info.dirtyPos)
-		ImGui::SetCursorPos(previousCursorPos);
-
-	if (item.config.indent > 0.0f)
-		ImGui::Unindent(item.config.indent);
-
-	// pop font off stack
-	if (item.font)
-		ImGui::PopFont();
-
-	// handle popping themes
-	cleanup_local_theming(&item);
-
-	if (item.handlerRegistry)
-		item.handlerRegistry->checkEvents(&item.state);
-
-	// handle drag & drop if used
-	apply_drag_drop(&item);
-}
-
-void
-DearPyGui::draw_slider_floatx(ImDrawList* drawlist, mvAppItem& item, mvSliderFloatMultiConfig& config)
-{
-	//-----------------------------------------------------------------------------
-	// pre draw
-	//-----------------------------------------------------------------------------
-
-	// show/hide
-	if (!item.config.show)
-		return;
-
-	// focusing
-	if (item.info.focusNextFrame)
-	{
-		ImGui::SetKeyboardFocusHere();
-		item.info.focusNextFrame = false;
-	}
-
-	// cache old cursor position
-	ImVec2 previousCursorPos = ImGui::GetCursorPos();
-
-	// set cursor position if user set
-	if (item.info.dirtyPos)
-		ImGui::SetCursorPos(item.state.pos);
-
-	// update widget's position state
-	item.state.pos = { ImGui::GetCursorPosX(), ImGui::GetCursorPosY() };
-
-	// set item width
-	if (item.config.width != 0)
-		ImGui::SetNextItemWidth((float)item.config.width);
-
-	// set indent
-	if (item.config.indent > 0.0f)
-		ImGui::Indent(item.config.indent);
-=======
-				auto value = *config.value;
-				if (item.config.alias.empty())
-					mvSubmitCallback([&item, value]() {mvAddCallback(item.getCallback(false), item.uuid, ToPyDouble(value), item.config.user_data); });
-				else
-					mvSubmitCallback([&item, value]() {mvAddCallback(item.getCallback(false), item.config.alias, ToPyDouble(value), item.config.user_data); });
-			}
->>>>>>> ef5d71d1
 
 		}
 	}
@@ -3878,46 +3800,9 @@
 			if (config.last_value != *config.value)
 			{
 				config.last_value = *config.value;
-<<<<<<< HEAD
 				item.submitCallback(*config.value);
 			}
 		}
-
-	}
-
-	//-----------------------------------------------------------------------------
-	// update state
-	//-----------------------------------------------------------------------------
-	UpdateAppItemState(item.state);
-
-	//-----------------------------------------------------------------------------
-	// post draw
-	//-----------------------------------------------------------------------------
-
-	// set cursor position to cached position
-	if (item.info.dirtyPos)
-		ImGui::SetCursorPos(previousCursorPos);
-
-	if (item.config.indent > 0.0f)
-		ImGui::Unindent(item.config.indent);
-
-	// pop font off stack
-	if (item.font)
-		ImGui::PopFont();
-=======
-				auto value = *config.value;
-
-				if (item.config.alias.empty())
-					mvSubmitCallback([&item, value]() {
-					mvAddCallback(item.getCallback(false), item.uuid, ToPyFloatList(value.data(), (int)value.size()), item.config.user_data);
-						});
-				else
-					mvSubmitCallback([&item, value]() {
-					mvAddCallback(item.getCallback(false), item.config.alias, ToPyFloatList(value.data(), (int)value.size()), item.config.user_data);
-						});
-			}
-		}
->>>>>>> ef5d71d1
 
 	}
 
@@ -4137,41 +4022,9 @@
 
 		if (ImGui::TabItemButton(item.info.internalLabel.c_str(), config.flags))
 		{
-<<<<<<< HEAD
 			item.submitCallback();
 		}
 	}
-
-	//-----------------------------------------------------------------------------
-	// update state
-	//-----------------------------------------------------------------------------
-	UpdateAppItemState(item.state);
-
-	//-----------------------------------------------------------------------------
-	// post draw
-	//-----------------------------------------------------------------------------
-
-	// set cursor position to cached position
-	if (item.info.dirtyPos)
-		ImGui::SetCursorPos(previousCursorPos);
-
-	if (item.config.indent > 0.0f)
-		ImGui::Unindent(item.config.indent);
-
-	// pop font off stack
-	if (item.font)
-		ImGui::PopFont();
-
-	// handle popping themes
-	cleanup_local_theming(&item);
-=======
-			if (item.config.alias.empty())
-				mvAddCallback(item.getCallback(false), item.uuid, nullptr, item.config.user_data);
-			else
-				mvAddCallback(item.getCallback(false), item.config.alias, nullptr, item.config.user_data);
-		}
-	}
->>>>>>> ef5d71d1
 
 	//-----------------------------------------------------------------------------
 	// update state
